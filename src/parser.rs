use crate::types::{Asn1Readable, Tlv};
use crate::Tag;
use core::fmt;

#[derive(Debug, PartialEq, Eq, Clone, Copy)]
pub enum ParseErrorKind {
    /// Something about the value was invalid.
    InvalidValue,
    /// Something about the tag was invalid. This refers to a syntax error,
    /// not a tag's value being unexpected.
    InvalidTag,
    /// Something about the length was invalid. This can mean either a invalid
    /// encoding, or that a TLV was longer than 4GB, which is the maximum
    /// length that rust-asn1 supports.
    InvalidLength,
    /// A container's size was invalid. This typically indicates an empty
    /// or oversized structure.
    InvalidSize {
        min: usize,
        max: usize,
        actual: usize,
    },
    /// An unexpected tag was encountered.
    UnexpectedTag { actual: Tag },
    /// There was not enough data available to complete parsing. `needed`
    /// indicates the amount of data required to advance the parse.
    ///
    /// Note that providing `needed` additional bytes of data does not ensure
    /// that `parse` will succeed -- it is the amount of data required to
    /// satisfy the `read` operation that failed, and there may be subsequent
    /// `read` operations that require additional data.
    ShortData { needed: usize },
    /// An internal computation would have overflowed.
    IntegerOverflow,
    /// There was extraneous data in the input.
    ExtraData,
    /// Elements of a set were not lexicographically sorted.
    InvalidSetOrdering,
    /// An OPTIONAL DEFAULT was written with a default value.
    EncodedDefault,
    /// OID value is longer than the maximum size rust-asn1 can store. This is
    /// a limitation of rust-asn1.
    OidTooLong,
    /// A `DEFINED BY` value received an value for which there was no known
    /// variant.
    UnknownDefinedBy,
}

#[derive(Debug, PartialEq, Eq)]
#[doc(hidden)]
pub enum ParseLocation {
    Field(&'static str),
    Index(usize),
}

/// `ParseError` are returned when there is an error parsing the ASN.1 data.
#[derive(PartialEq, Eq)]
pub struct ParseError {
    kind: ParseErrorKind,
    parse_locations: [Option<ParseLocation>; 4],
    parse_depth: u8,
}

impl ParseError {
    pub fn new(kind: ParseErrorKind) -> ParseError {
        ParseError {
            kind,
            parse_locations: [None, None, None, None],
            parse_depth: 0,
        }
    }

    pub fn kind(&self) -> ParseErrorKind {
        self.kind
    }

    #[doc(hidden)]
    #[must_use]
    pub fn add_location(mut self, loc: ParseLocation) -> Self {
        if (self.parse_depth as usize) < self.parse_locations.len() {
            self.parse_locations[self.parse_depth as usize] = Some(loc);
            self.parse_depth += 1;
        }
        self
    }
}

#[cfg(feature = "std")]
impl std::error::Error for ParseError {}

// Wraps an `Option<T>`, but `fmt::Debug` will only render `Some` values and
// panics on others.
struct SomeFmtOption<T>(Option<T>);

impl<T: fmt::Debug> fmt::Debug for SomeFmtOption<T> {
    fn fmt(&self, f: &mut fmt::Formatter<'_>) -> fmt::Result {
        self.0.as_ref().unwrap().fmt(f)
    }
}

impl fmt::Debug for ParseError {
    fn fmt(&self, f: &mut fmt::Formatter<'_>) -> fmt::Result {
        let mut f = f.debug_struct("ParseError");
        f.field("kind", &self.kind);
        if self.parse_depth > 0 {
            let mut locations = [
                SomeFmtOption(None),
                SomeFmtOption(None),
                SomeFmtOption(None),
                SomeFmtOption(None),
                SomeFmtOption(None),
                SomeFmtOption(None),
                SomeFmtOption(None),
                SomeFmtOption(None),
            ];
            for (i, location) in self.parse_locations[..self.parse_depth as usize]
                .iter()
                .rev()
                .enumerate()
            {
                locations[i] = match location.as_ref().unwrap() {
                    ParseLocation::Field(f) => SomeFmtOption(Some(f as &dyn fmt::Debug)),
                    ParseLocation::Index(i) => SomeFmtOption(Some(i as &dyn fmt::Debug)),
                }
            }

            f.field("location", &&locations[..self.parse_depth as usize]);
        }
        f.finish()
    }
}

impl fmt::Display for ParseError {
    fn fmt(&self, f: &mut fmt::Formatter<'_>) -> fmt::Result {
        write!(f, "ASN.1 parsing error: ")?;
        match self.kind {
            ParseErrorKind::InvalidValue => write!(f, "invalid value"),
            ParseErrorKind::InvalidTag => write!(f, "invalid tag"),
            ParseErrorKind::InvalidLength => write!(f, "invalid length"),
            ParseErrorKind::InvalidSize { min, max, actual } => {
                write!(
                    f,
                    "invalid container size (expected between {} and {}, got {})",
                    min, max, actual
                )
            }
            ParseErrorKind::UnexpectedTag { actual } => {
                write!(f, "unexpected tag (got {:?})", actual)
            }
            ParseErrorKind::ShortData { needed } => {
                write!(
                    f,
                    "short data (needed at least {} additional bytes)",
                    needed
                )
            }
            ParseErrorKind::IntegerOverflow => write!(f, "integer overflow"),
            ParseErrorKind::ExtraData => write!(f, "extra data"),
            ParseErrorKind::InvalidSetOrdering => write!(f, "SET value was ordered incorrectly"),
            ParseErrorKind::EncodedDefault => write!(f, "DEFAULT value was explicitly encoded"),
            ParseErrorKind::OidTooLong => write!(
                f,
                "OBJECT IDENTIFIER was too large to be stored in rust-asn1's buffer"
            ),
            ParseErrorKind::UnknownDefinedBy => write!(f, "DEFINED BY with unknown value"),
        }
    }
}

/// The result of a `parse`. Either a successful value or a `ParseError`.
pub type ParseResult<T> = Result<T, ParseError>;

/// Parse takes a sequence of bytes of DER encoded ASN.1 data, constructs a
/// parser, and invokes a callback to read elements from the ASN.1 parser.
pub fn parse<'a, T, E: From<ParseError>, F: FnOnce(&mut Parser<'a>) -> Result<T, E>>(
    data: &'a [u8],
    f: F,
) -> Result<T, E> {
    let mut p = Parser::new(data);
    let result = f(&mut p)?;
    p.finish()?;
    Ok(result)
}

/// Parses a single top-level ASN.1 element from `data` (does not allow
/// trailing data). Most often this will be used where `T` is a type with
/// `#[derive(asn1::Asn1Read)]`.
pub fn parse_single<'a, T: Asn1Readable<'a>>(data: &'a [u8]) -> ParseResult<T> {
    parse(data, Parser::read_element::<T>)
}

/// Attempts to parse the `Tlv` at the start of `data` (allows trailing data).
/// If successful, the `Tlv` and the trailing data after it are returned, if
/// unsuccessful a `ParseError` is returned.
///
/// This can be useful where you have a file or stream format that relies on
/// ASN.1 TLVs for framing.
///
/// When parsing a stream, if an error is returned, if its `kind` is
/// `ParseErrorKind::ShortData`, this indicates that `data` did not contain
/// sufficient data to parse an entire `Tlv`, and thus adding more data may
/// resolve this. All other errors are "fatal" and cannot be resolved with
/// additional data.
pub fn strip_tlv(data: &[u8]) -> ParseResult<(Tlv<'_>, &[u8])> {
    let mut p = Parser::new(data);
    let tlv = p.read_element::<Tlv<'_>>()?;
    Ok((tlv, p.data))
}

/// Encapsulates an ongoing parse. For almost all use-cases the correct
/// entry-point is [`parse`] or [`parse_single`].
pub struct Parser<'a> {
    data: &'a [u8],
}

impl<'a> Parser<'a> {
    #[inline]
    pub(crate) fn new(data: &'a [u8]) -> Parser<'a> {
        Parser { data }
    }

    #[inline]
    fn finish(self) -> ParseResult<()> {
        if !self.is_empty() {
            return Err(ParseError::new(ParseErrorKind::ExtraData));
        }
        Ok(())
    }

    pub(crate) fn clone_internal(&self) -> Parser<'a> {
        Parser::new(self.data)
    }

    pub(crate) fn peek_tag(&mut self) -> Option<Tag> {
        let (tag, _) = Tag::from_bytes(self.data).ok()?;
        Some(tag)
    }

    pub(crate) fn read_tag(&mut self) -> ParseResult<Tag> {
        let (tag, data) = Tag::from_bytes(self.data)?;
        self.data = data;
        Ok(tag)
    }

    #[inline]
    fn read_u8(&mut self) -> ParseResult<u8> {
        Ok(self.read_bytes(1)?[0])
    }

    #[inline]
    fn read_bytes(&mut self, length: usize) -> ParseResult<&'a [u8]> {
        if length > self.data.len() {
            return Err(ParseError::new(ParseErrorKind::ShortData {
                needed: length - self.data.len(),
            }));
        }
        let (result, data) = self.data.split_at(length);
        self.data = data;
        Ok(result)
    }

    fn read_length(&mut self) -> ParseResult<usize> {
        match self.read_u8()? {
            n if (n & 0x80) == 0 => Ok(usize::from(n)),
            0x81 => {
                let length = usize::from(self.read_u8()?);
                // Do not allow values <0x80 to be encoded using the long form
                if length < 0x80 {
                    return Err(ParseError::new(ParseErrorKind::InvalidLength));
                }
                Ok(length)
            }
            0x82 => {
                let length_bytes = self.read_bytes(2)?;
                let length = usize::from(length_bytes[0]) << 8 | usize::from(length_bytes[1]);
                // Enforce that we're not using long form for values <0x80,
                // and that the first byte of the length is not zero (i.e.
                // that we're minimally encoded)
                if length < 0x100 {
                    return Err(ParseError::new(ParseErrorKind::InvalidLength));
                }
                Ok(length)
            }
            0x83 => {
                let length_bytes = self.read_bytes(3)?;
                let length = usize::from(length_bytes[0]) << 16
                    | usize::from(length_bytes[1]) << 8
                    | usize::from(length_bytes[2]);
                // Same thing as the 0x82 case
                if length < 0x10000 {
                    return Err(ParseError::new(ParseErrorKind::InvalidLength));
                }
                Ok(length)
            }
            0x84 => {
                let length_bytes = self.read_bytes(4)?;
                let length = usize::from(length_bytes[0]) << 24
                    | usize::from(length_bytes[1]) << 16
                    | usize::from(length_bytes[2]) << 8
                    | usize::from(length_bytes[3]);
                // Same thing as the 0x82 case
                if length < 0x1000000 {
                    return Err(ParseError::new(ParseErrorKind::InvalidLength));
                }
                Ok(length)
            }
            // We only support four-byte lengths
            _ => Err(ParseError::new(ParseErrorKind::InvalidLength)),
        }
    }

    #[inline]
    pub(crate) fn read_tlv(&mut self) -> ParseResult<Tlv<'a>> {
        let initial_data = self.data;

        let tag = self.read_tag()?;
        let length = self.read_length()?;
        let data = self.read_bytes(length)?;

        let full_data = &initial_data[..initial_data.len() - self.data.len()];
        Ok(Tlv {
            tag,
            data,
            full_data,
        })
    }

    /// Tests whether there is any data remaining in the Parser. Generally
    /// useful when parsing a `SEQUENCE OF`.
    #[inline]
    pub fn is_empty(&self) -> bool {
        self.data.is_empty()
    }

    /// Reads a single ASN.1 element from the parser. Which type you are reading is determined by
    /// the type parameter `T`.
    #[inline]
    pub fn read_element<T: Asn1Readable<'a>>(&mut self) -> ParseResult<T> {
        T::parse(self)
    }
}

#[cfg(test)]
mod tests {
    use super::Parser;
    use crate::tag::TagClass;
    use crate::types::Asn1Readable;
    use crate::{
        BMPString, BigInt, BigUint, BitString, Choice1, Choice2, Choice3, DateTime, Enumerated,
<<<<<<< HEAD
        Explicit, GeneralizedTime, GeneralizedTimeFractional, IA5String, Implicit,
        ObjectIdentifier, OctetStringEncoded, OwnedBigInt, OwnedBigUint, OwnedBitString,
        ParseError, ParseErrorKind, ParseLocation, ParseResult, PrintableString, Sequence,
        SequenceOf, SetOf, Tag, Tlv, UniversalString, UtcTime, Utf8String, VisibleString,
=======
        Explicit, IA5String, Implicit, ObjectIdentifier, OctetStringEncoded, OwnedBigInt,
        OwnedBigUint, OwnedBitString, ParseError, ParseErrorKind, ParseLocation, ParseResult,
        PrintableString, Sequence, SequenceOf, SetOf, Tag, Tlv, UniversalString, UtcTime,
        Utf8String, VisibleString, X509GeneralizedTime,
>>>>>>> 816ce5c9
    };
    #[cfg(not(feature = "std"))]
    use alloc::boxed::Box;
    use alloc::{format, vec};
    use core::fmt;

    #[test]
    fn test_lifetimes() {
        // Explicit 'static OCTET_STRING
        let result = crate::parse(b"\x04\x01\x00", |p| p.read_element::<&'static [u8]>()).unwrap();
        assert_eq!(result, b"\x00");

        // Explicit 'static SEQUENCE containing an explicit 'static OCTET_STRING
        let result = crate::parse(b"\x30\x03\x04\x01\x00", |p| {
            p.read_element::<Sequence<'static>>()?
                .parse(|p| p.read_element::<&'static [u8]>())
        })
        .unwrap();
        assert_eq!(result, b"\x00");

        // Automatic 'static OCTET_STRING
        let result = crate::parse(b"\x04\x01\x00", |p| p.read_element::<&[u8]>()).unwrap();
        assert_eq!(result, b"\x00");

        // Automatic 'static SEQUENCE containing an automatic 'static
        // OCTET_STRING
        let result = crate::parse(b"\x30\x03\x04\x01\x00", |p| {
            p.read_element::<Sequence<'_>>()?
                .parse(|p| p.read_element::<&[u8]>())
        })
        .unwrap();
        assert_eq!(result, b"\x00");

        // BIT_STRING
        let result = crate::parse::<_, ParseError, _>(b"\x03\x02\x00\x00", |p| {
            Ok(p.read_element::<BitString<'_>>()?.as_bytes())
        })
        .unwrap();
        assert_eq!(result, b"\x00");
    }

    #[test]
    fn test_parse_error_debug() {
        for (e, expected) in &[
            (
                ParseError::new(ParseErrorKind::InvalidValue),
                "ParseError { kind: InvalidValue }",
            ),
            (
                ParseError::new(ParseErrorKind::InvalidValue)
                    .add_location(ParseLocation::Field("Abc::123")),
                "ParseError { kind: InvalidValue, location: [\"Abc::123\"] }",
            ),
            (
                ParseError::new(ParseErrorKind::InvalidValue)
                    .add_location(ParseLocation::Index(12))
                    .add_location(ParseLocation::Field("Abc::123")),
                "ParseError { kind: InvalidValue, location: [\"Abc::123\", 12] }",
            ),
        ] {
            assert_eq!(&format!("{:?}", e), expected);
        }
    }

    #[test]
    fn test_parse_error_display() {
        for (e, expected) in &[
            (
                ParseError::new(ParseErrorKind::InvalidValue),
                "ASN.1 parsing error: invalid value",
            ),
            (
                ParseError::new(ParseErrorKind::InvalidTag),
                "ASN.1 parsing error: invalid tag"
            ),
            (
                ParseError::new(ParseErrorKind::InvalidLength),
                "ASN.1 parsing error: invalid length"
            ),
            (
                ParseError::new(ParseErrorKind::InvalidSize { min: 1, max: 5, actual: 0 }),
                "ASN.1 parsing error: invalid container size (expected between 1 and 5, got 0)",
            ),
            (
                ParseError::new(ParseErrorKind::IntegerOverflow),
                "ASN.1 parsing error: integer overflow"
            ),
            (
                ParseError::new(ParseErrorKind::ExtraData),
                "ASN.1 parsing error: extra data"
            ),
            (
                ParseError::new(ParseErrorKind::InvalidSetOrdering),
                "ASN.1 parsing error: SET value was ordered incorrectly"
            ),
            (
                ParseError::new(ParseErrorKind::EncodedDefault),
                "ASN.1 parsing error: DEFAULT value was explicitly encoded"
            ),
            (
                ParseError::new(ParseErrorKind::OidTooLong),
                "ASN.1 parsing error: OBJECT IDENTIFIER was too large to be stored in rust-asn1's buffer"
            ),
            (
                ParseError::new(ParseErrorKind::UnknownDefinedBy),
                "ASN.1 parsing error: DEFINED BY with unknown value"
            ),
            (
                ParseError::new(ParseErrorKind::ShortData{needed: 7})
                    .add_location(ParseLocation::Field("Abc::123")),
                "ASN.1 parsing error: short data (needed at least 7 additional bytes)",
            ),
            (
                ParseError::new(ParseErrorKind::UnexpectedTag {
                    actual: Tag::primitive(12),
                })
                .add_location(ParseLocation::Index(12))
                .add_location(ParseLocation::Field("Abc::123")),
                "ASN.1 parsing error: unexpected tag (got Tag { value: 12, constructed: false, class: Universal })",
            ),
        ]
        {
            assert_eq!(&format!("{}", e), expected);
        }
    }

    #[test]
    fn test_parse_error_kind() {
        let e = ParseError::new(ParseErrorKind::EncodedDefault);
        assert_eq!(e.kind(), ParseErrorKind::EncodedDefault);
    }

    #[test]
    fn test_strip_tlv() {
        for (der_bytes, expected) in [
            (
                b"" as &[u8],
                Err(ParseError::new(ParseErrorKind::ShortData { needed: 1 })),
            ),
            (
                b"\x04",
                Err(ParseError::new(ParseErrorKind::ShortData { needed: 1 })),
            ),
            (
                b"\x04\x82",
                Err(ParseError::new(ParseErrorKind::ShortData { needed: 2 })),
            ),
            (
                b"\x04\x03",
                Err(ParseError::new(ParseErrorKind::ShortData { needed: 3 })),
            ),
            (
                b"\x04\x03ab",
                Err(ParseError::new(ParseErrorKind::ShortData { needed: 1 })),
            ),
            (
                b"\x04\x03abc",
                Ok((
                    Tlv {
                        tag: Tag::primitive(0x04),
                        data: b"abc",
                        full_data: b"\x04\x03abc",
                    },
                    b"" as &[u8],
                )),
            ),
            (
                b"\x04\x03abc\x00\x00\x00",
                Ok((
                    Tlv {
                        tag: Tag::primitive(0x04),
                        data: b"abc",
                        full_data: b"\x04\x03abc",
                    },
                    b"\x00\x00\x00",
                )),
            ),
        ] {
            let result = crate::strip_tlv(der_bytes);
            assert_eq!(result, expected);
        }
    }

    fn assert_parses_cb<
        'a,
        T: fmt::Debug + PartialEq,
        E: From<ParseError> + fmt::Debug + PartialEq,
        F: Fn(&mut Parser<'a>) -> Result<T, E>,
    >(
        data: &[(Result<T, E>, &'a [u8])],
        f: F,
    ) {
        for (expected, der_bytes) in data {
            let result = crate::parse(der_bytes, &f);
            assert_eq!(&result, expected);
        }
    }

    fn assert_parses<'a, T>(data: &[(ParseResult<T>, &'a [u8])])
    where
        T: Asn1Readable<'a> + fmt::Debug + PartialEq,
    {
        assert_parses_cb(data, |p| p.read_element::<T>());
    }

    #[test]
    fn test_parse_extra_data() {
        let result = crate::parse(b"\x00", |_| Ok(()));
        assert_eq!(result, Err(ParseError::new(ParseErrorKind::ExtraData)));
    }

    #[test]
    fn test_errors() {
        #[derive(Debug, PartialEq, Eq)]
        enum E {
            X(u64),
            P(ParseError),
        }

        impl From<ParseError> for E {
            fn from(e: ParseError) -> E {
                E::P(e)
            }
        }

        assert_parses_cb(
            &[
                (Ok(8), b"\x02\x01\x08"),
                (
                    Err(E::P(ParseError::new(ParseErrorKind::ShortData {
                        needed: 1,
                    }))),
                    b"\x02\x01",
                ),
                (Err(E::X(7)), b"\x02\x01\x07"),
            ],
            |p| {
                let val = p.read_element::<u64>()?;
                if val % 2 == 0 {
                    Ok(val)
                } else {
                    Err(E::X(val))
                }
            },
        );
    }

    #[test]
    fn test_parse_tlv() {
        assert_parses::<Tlv<'_>>(&[
            (
                Ok(Tlv {
                    tag: Tag::primitive(0x4),
                    data: b"abc",
                    full_data: b"\x04\x03abc",
                }),
                b"\x04\x03abc",
            ),
            (
                Err(ParseError::new(ParseErrorKind::ShortData { needed: 2 })),
                b"\x04\x03a",
            ),
            (
                Err(ParseError::new(ParseErrorKind::ShortData { needed: 1 })),
                b"\x04",
            ),
            (
                Err(ParseError::new(ParseErrorKind::ShortData { needed: 1 })),
                b"",
            ),
            // Long form tags
            (
                Ok(Tlv {
                    tag: Tag::new(31, TagClass::Universal, false),
                    data: b"",
                    full_data: b"\x1f\x1f\x00",
                }),
                b"\x1f\x1f\x00",
            ),
            (
                Ok(Tlv {
                    tag: Tag::new(128, TagClass::Universal, false),
                    data: b"",
                    full_data: b"\x1f\x81\x00\x00",
                }),
                b"\x1f\x81\x00\x00",
            ),
            (
                Ok(Tlv {
                    tag: Tag::new(0x4001, TagClass::Universal, false),
                    data: b"",
                    full_data: b"\x1f\x81\x80\x01\x00",
                }),
                b"\x1f\x81\x80\x01\x00",
            ),
            (
                Ok(Tlv {
                    tag: Tag::new(0x01, TagClass::Application, false),
                    data: b"",
                    full_data: b"\x41\x00",
                }),
                b"\x41\x00",
            ),
            (
                Err(ParseError::new(ParseErrorKind::ShortData { needed: 1 })),
                b"\x1f",
            ),
            (
                Err(ParseError::new(ParseErrorKind::ShortData { needed: 1 })),
                b"\xff",
            ),
            (
                Err(ParseError::new(ParseErrorKind::ShortData { needed: 1 })),
                b"\x1f\x85",
            ),
            // Overflow u32 for the tag number.
            (
                Err(ParseError::new(ParseErrorKind::InvalidTag)),
                b"\x1f\x88\x80\x80\x80\x80\x00",
            ),
            // Long form tag for value that fits in a short form
            (
                Err(ParseError::new(ParseErrorKind::InvalidTag)),
                b"\x1f\x1e\x00",
            ),
            (
                // base128 integer with leading 0
                Err(ParseError::new(ParseErrorKind::InvalidTag)),
                b"\xff\x80\x84\x01\x01\xa9",
            ),
        ]);
    }

    #[test]
    fn test_parse_null() {
        assert_parses::<()>(&[
            (Ok(()), b"\x05\x00"),
            (
                Err(ParseError::new(ParseErrorKind::InvalidValue)),
                b"\x05\x01\x00",
            ),
        ]);
    }

    #[test]
    fn test_parse_bool() {
        assert_parses::<bool>(&[
            (Ok(true), b"\x01\x01\xff"),
            (Ok(false), b"\x01\x01\x00"),
            (
                Err(ParseError::new(ParseErrorKind::InvalidValue)),
                b"\x01\x00",
            ),
            (
                Err(ParseError::new(ParseErrorKind::InvalidValue)),
                b"\x01\x01\x01",
            ),
            (
                Err(ParseError::new(ParseErrorKind::InvalidValue)),
                b"\x01\x02\x00\x00",
            ),
            (
                Err(ParseError::new(ParseErrorKind::InvalidValue)),
                b"\x01\x02\xff\x01",
            ),
        ]);
    }

    #[test]
    fn test_parse_octet_string() {
        let long_value = vec![b'a'; 70_000];
        let really_long_value = vec![b'a'; 20_000_000];

        assert_parses::<&[u8]>(&[
            (Ok(b""), b"\x04\x00"),
            (Ok(b"\x01\x02\x03"), b"\x04\x03\x01\x02\x03"),
            (
                Ok(b"aaaaaaaaaaaaaaaaaaaaaaaaaaaaaaaaaaaaaaaaaaaaaaaaaaaaaaaaaaaaaaaaaaaaaaaaaaaaaaaaaaaaaaaaaaaaaaaaaaaaaaaaaaaaaaaaaaaaaaaaaaaaaaaaa"),
                b"\x04\x81\x81aaaaaaaaaaaaaaaaaaaaaaaaaaaaaaaaaaaaaaaaaaaaaaaaaaaaaaaaaaaaaaaaaaaaaaaaaaaaaaaaaaaaaaaaaaaaaaaaaaaaaaaaaaaaaaaaaaaaaaaaaaaaaaaaa"
            ),
            (
                Ok(long_value.as_slice()),
                [b"\x04\x83\x01\x11\x70", long_value.as_slice()].concat().as_slice()
            ),
            (
                Ok(really_long_value.as_slice()),
                [b"\x04\x84\x01\x31\x2d\x00", really_long_value.as_slice()].concat().as_slice()
            ),
            (Err(ParseError::new(ParseErrorKind::InvalidLength)), b"\x04\x80"),
            (Err(ParseError::new(ParseErrorKind::InvalidLength)), b"\x04\x81\x00"),
            (Err(ParseError::new(ParseErrorKind::InvalidLength)), b"\x04\x81\x01\x09"),
            (Err(ParseError::new(ParseErrorKind::InvalidLength)), b"\x04\x82\x00\x80"),
            (
                Err(ParseError::new(ParseErrorKind::InvalidLength)),
                b"\x04\x89\x01\x01\x01\x01\x01\x01\x01\x01\x01"
            ),
            (Err(ParseError::new(ParseErrorKind::ShortData{needed: 1})), b"\x04\x03\x01\x02"),
            (Err(ParseError::new(ParseErrorKind::ShortData{needed: 65531})), b"\x04\x82\xff\xff\xff\xff\xff\xff"),
            // 3 byte length form with leading 0.
            (Err(ParseError::new(ParseErrorKind::InvalidLength)), b"\x04\x83\x00\xff\xff"),
            // 4 byte length form with leading 0.
            (Err(ParseError::new(ParseErrorKind::InvalidLength)), b"\x04\x84\x00\xff\xff\xff"),
        ]);

        assert_parses::<[u8; 0]>(&[
            (Ok([]), b"\x04\x00"),
            (
                Err(ParseError::new(ParseErrorKind::InvalidValue)),
                b"\x04\x02\x01\x02",
            ),
        ]);

        assert_parses::<[u8; 1]>(&[
            (Ok([2]), b"\x04\x01\x02"),
            (
                Err(ParseError::new(ParseErrorKind::InvalidValue)),
                b"\x04\x00",
            ),
            (
                Err(ParseError::new(ParseErrorKind::InvalidValue)),
                b"\x04\x02\x01\x02",
            ),
        ]);
    }

    #[test]
    fn test_octet_string_encoded() {
        assert_parses::<OctetStringEncoded<bool>>(&[
            (Ok(OctetStringEncoded::new(true)), b"\x04\x03\x01\x01\xff"),
            (Ok(OctetStringEncoded::new(false)), b"\x04\x03\x01\x01\x00"),
            (
                Err(ParseError::new(ParseErrorKind::UnexpectedTag {
                    actual: Tag::primitive(0x03),
                })),
                b"\x03\x00",
            ),
            (
                Err(ParseError::new(ParseErrorKind::UnexpectedTag {
                    actual: Tag::primitive(0x02),
                })),
                b"\x04\x02\x02\x00",
            ),
        ])
    }

    #[test]
    fn test_parse_int_i64() {
        assert_parses::<i64>(&[
            (Ok(0), b"\x02\x01\x00"),
            (Ok(127), b"\x02\x01\x7f"),
            (Ok(128), b"\x02\x02\x00\x80"),
            (Ok(256), b"\x02\x02\x01\x00"),
            (Ok(-128), b"\x02\x01\x80"),
            (Ok(-129), b"\x02\x02\xff\x7f"),
            (Ok(-256), b"\x02\x02\xff\x00"),
            (Ok(i64::MAX), b"\x02\x08\x7f\xff\xff\xff\xff\xff\xff\xff"),
            (
                Err(ParseError::new(ParseErrorKind::UnexpectedTag {
                    actual: Tag::primitive(0x3),
                })),
                b"\x03\x00",
            ),
            (
                Err(ParseError::new(ParseErrorKind::ShortData { needed: 1 })),
                b"\x02\x02\x00",
            ),
            (
                Err(ParseError::new(ParseErrorKind::ShortData { needed: 1 })),
                b"",
            ),
            (
                Err(ParseError::new(ParseErrorKind::ShortData { needed: 1 })),
                b"\x02",
            ),
            (
                Err(ParseError::new(ParseErrorKind::IntegerOverflow)),
                b"\x02\x09\x02\x00\x00\x00\x00\x00\x00\x00\x00",
            ),
            (
                Err(ParseError::new(ParseErrorKind::InvalidValue)),
                b"\x02\x05\x00\x00\x00\x00\x01",
            ),
            (
                Err(ParseError::new(ParseErrorKind::InvalidValue)),
                b"\x02\x02\xff\x80",
            ),
            (
                Err(ParseError::new(ParseErrorKind::InvalidValue)),
                b"\x02\x00",
            ),
            (
                Err(ParseError::new(ParseErrorKind::IntegerOverflow)),
                b"\x02\x09\x00\xD0\x07\x04\x00\x03\x31\x31\x00",
            ),
        ]);
    }

    #[test]
    fn parse_int_u64() {
        assert_parses::<u64>(&[
            (
                Ok(u64::MAX),
                b"\x02\x09\x00\xff\xff\xff\xff\xff\xff\xff\xff",
            ),
            (
                Err(ParseError::new(ParseErrorKind::InvalidValue)),
                b"\x02\x01\xff",
            ),
            (
                Err(ParseError::new(ParseErrorKind::IntegerOverflow)),
                b"\x02\x09\x02\x00\x00\x00\x00\x00\x00\x00\x00",
            ),
        ]);
    }

    #[test]
    fn test_parse_int_i32() {
        assert_parses::<i32>(&[
            (Ok(0), b"\x02\x01\x00"),
            (Ok(127), b"\x02\x01\x7f"),
            (Ok(128), b"\x02\x02\x00\x80"),
            (Ok(256), b"\x02\x02\x01\x00"),
            (Ok(-128), b"\x02\x01\x80"),
            (Ok(-129), b"\x02\x02\xff\x7f"),
            (Ok(-256), b"\x02\x02\xff\x00"),
            (Ok(i32::MAX), b"\x02\x04\x7f\xff\xff\xff"),
            (
                Err(ParseError::new(ParseErrorKind::UnexpectedTag {
                    actual: Tag::primitive(0x3),
                })),
                b"\x03\x00",
            ),
            (
                Err(ParseError::new(ParseErrorKind::ShortData { needed: 1 })),
                b"\x02\x02\x00",
            ),
            (
                Err(ParseError::new(ParseErrorKind::ShortData { needed: 1 })),
                b"",
            ),
            (
                Err(ParseError::new(ParseErrorKind::ShortData { needed: 1 })),
                b"\x02",
            ),
            (
                Err(ParseError::new(ParseErrorKind::IntegerOverflow)),
                b"\x02\x09\x02\x00\x00\x00\x00\x00\x00\x00\x00",
            ),
            (
                Err(ParseError::new(ParseErrorKind::InvalidValue)),
                b"\x02\x05\x00\x00\x00\x00\x01",
            ),
            (
                Err(ParseError::new(ParseErrorKind::InvalidValue)),
                b"\x02\x02\xff\x80",
            ),
            (
                Err(ParseError::new(ParseErrorKind::InvalidValue)),
                b"\x02\x00",
            ),
        ]);
    }

    #[test]
    fn test_parse_int_u16() {
        assert_parses::<u16>(&[
            (Ok(0), b"\x02\x01\x00"),
            (Ok(1), b"\x02\x01\x01"),
            (Ok(256), b"\x02\x02\x01\x00"),
            (Ok(65535), b"\x02\x03\x00\xff\xff"),
            (
                Err(ParseError::new(ParseErrorKind::IntegerOverflow)),
                b"\x02\x03\x01\x00\x00",
            ),
        ]);
    }

    #[test]
    fn test_parse_int_i16() {
        assert_parses::<i16>(&[
            (Ok(0), b"\x02\x01\x00"),
            (Ok(1), b"\x02\x01\x01"),
            (Ok(-256), b"\x02\x02\xff\x00"),
            (Ok(-1), b"\x02\x01\xff"),
            (Ok(-32768), b"\x02\x02\x80\x00"),
            (Ok(32767), b"\x02\x02\x7f\xff"),
            (
                Err(ParseError::new(ParseErrorKind::IntegerOverflow)),
                b"\x02\x03\x80\x00\x00",
            ),
        ]);
    }

    #[test]
    fn test_parse_int_i8() {
        assert_parses::<i8>(&[
            (Ok(0i8), b"\x02\x01\x00"),
            (Ok(127i8), b"\x02\x01\x7f"),
            (Ok(-128i8), b"\x02\x01\x80"),
            (
                Err(ParseError::new(ParseErrorKind::IntegerOverflow)),
                b"\x02\x02\x02\x00",
            ),
            (
                Err(ParseError::new(ParseErrorKind::InvalidValue)),
                b"\x02\x00",
            ),
        ]);
    }

    #[test]
    fn test_parse_int_u8() {
        assert_parses::<u8>(&[
            (Ok(0u8), b"\x02\x01\x00"),
            (Ok(127u8), b"\x02\x01\x7f"),
            (Ok(255u8), b"\x02\x02\x00\xff"),
            (
                Err(ParseError::new(ParseErrorKind::IntegerOverflow)),
                b"\x02\x02\x01\x00",
            ),
            (
                Err(ParseError::new(ParseErrorKind::InvalidValue)),
                b"\x02\x01\x80",
            ),
        ]);
    }

    #[test]
    fn test_parse_biguint() {
        assert_parses::<BigUint<'_>>(&[
            (Ok(BigUint::new(b"\x00").unwrap()), b"\x02\x01\x00"),
            (Ok(BigUint::new(b"\x00\xff").unwrap()), b"\x02\x02\x00\xff"),
            (
                Ok(BigUint::new(b"\x00\xff\xff\xff\xff\xff\xff\xff\xff\xff\xff\xff\xff").unwrap()),
                b"\x02\x0d\x00\xff\xff\xff\xff\xff\xff\xff\xff\xff\xff\xff\xff",
            ),
            (
                Err(ParseError::new(ParseErrorKind::InvalidValue)),
                b"\x02\x00",
            ),
            (
                Err(ParseError::new(ParseErrorKind::InvalidValue)),
                b"\x02\x01\x80",
            ),
            (
                Err(ParseError::new(ParseErrorKind::InvalidValue)),
                b"\x02\x02\xff\x80",
            ),
        ]);
    }

    #[test]
    fn test_parse_ownedbiguint() {
        assert_parses::<OwnedBigUint>(&[
            (
                Ok(OwnedBigUint::new(b"\x00".to_vec()).unwrap()),
                b"\x02\x01\x00",
            ),
            (
                Ok(OwnedBigUint::new(b"\x00\xff".to_vec()).unwrap()),
                b"\x02\x02\x00\xff",
            ),
            (
                Ok(OwnedBigUint::new(
                    b"\x00\xff\xff\xff\xff\xff\xff\xff\xff\xff\xff\xff\xff".to_vec(),
                )
                .unwrap()),
                b"\x02\x0d\x00\xff\xff\xff\xff\xff\xff\xff\xff\xff\xff\xff\xff",
            ),
            (
                Err(ParseError::new(ParseErrorKind::InvalidValue)),
                b"\x02\x00",
            ),
            (
                Err(ParseError::new(ParseErrorKind::InvalidValue)),
                b"\x02\x01\x80",
            ),
            (
                Err(ParseError::new(ParseErrorKind::InvalidValue)),
                b"\x02\x02\xff\x80",
            ),
        ]);
    }

    #[test]
    fn test_parse_bigint() {
        assert_parses::<BigInt<'_>>(&[
            (Ok(BigInt::new(b"\x80").unwrap()), b"\x02\x01\x80"),
            (Ok(BigInt::new(b"\xff").unwrap()), b"\x02\x01\xff"),
            (
                Ok(BigInt::new(b"\x00\xff\xff").unwrap()),
                b"\x02\x03\x00\xff\xff",
            ),
            (
                Err(ParseError::new(ParseErrorKind::InvalidValue)),
                b"\x02\x02\xff\xff",
            ),
            (
                Ok(BigInt::new(b"\xff\x7f\xff\xff\xff\xff\xff\xff\xff\xff\xff\xff").unwrap()),
                b"\x02\x0c\xff\x7f\xff\xff\xff\xff\xff\xff\xff\xff\xff\xff",
            ),
            (
                Err(ParseError::new(ParseErrorKind::InvalidValue)),
                b"\x02\x00",
            ),
        ]);
    }

    #[test]
    fn test_parse_owned_bigint() {
        assert_parses::<OwnedBigInt>(&[
            (
                Ok(OwnedBigInt::new(b"\x80".to_vec()).unwrap()),
                b"\x02\x01\x80",
            ),
            (
                Ok(OwnedBigInt::new(b"\xff".to_vec()).unwrap()),
                b"\x02\x01\xff",
            ),
            (
                Ok(OwnedBigInt::new(b"\x00\xff\xff".to_vec()).unwrap()),
                b"\x02\x03\x00\xff\xff",
            ),
            (
                Err(ParseError::new(ParseErrorKind::InvalidValue)),
                b"\x02\x02\xff\xff",
            ),
            (
                Ok(
                    OwnedBigInt::new(b"\xff\x7f\xff\xff\xff\xff\xff\xff\xff\xff\xff\xff".to_vec())
                        .unwrap(),
                ),
                b"\x02\x0c\xff\x7f\xff\xff\xff\xff\xff\xff\xff\xff\xff\xff",
            ),
            (
                Err(ParseError::new(ParseErrorKind::InvalidValue)),
                b"\x02\x00",
            ),
        ]);
    }

    #[test]
    fn test_parse_object_identifier() {
        assert_parses::<ObjectIdentifier>(&[
            (
                Ok(ObjectIdentifier::from_string("2.5").unwrap()),
                b"\x06\x01\x55",
            ),
            (
                Ok(ObjectIdentifier::from_string("2.5.2").unwrap()),
                b"\x06\x02\x55\x02",
            ),
            (
                Ok(ObjectIdentifier::from_string("1.2.840.113549").unwrap()),
                b"\x06\x06\x2a\x86\x48\x86\xf7\x0d",
            ),
            (
                Ok(ObjectIdentifier::from_string("1.2.3.4").unwrap()),
                b"\x06\x03\x2a\x03\x04",
            ),
            (
                Ok(ObjectIdentifier::from_string("1.2.840.133549.1.1.5").unwrap()),
                b"\x06\x09\x2a\x86\x48\x88\x93\x2d\x01\x01\x05",
            ),
            (
                Ok(ObjectIdentifier::from_string("2.100.3").unwrap()),
                b"\x06\x03\x81\x34\x03",
            ),
            (
                Err(ParseError::new(ParseErrorKind::InvalidValue)),
                b"\x06\x00",
            ),
            (
                Err(ParseError::new(ParseErrorKind::InvalidValue)),
                b"\x06\x07\x55\x02\xc0\x80\x80\x80\x80",
            ),
            (
                Err(ParseError::new(ParseErrorKind::InvalidValue)),
                b"\x06\x02\x2a\x86",
            ),
        ]);
    }

    #[test]
    fn test_parse_bit_string() {
        assert_parses::<BitString<'_>>(&[
            (Ok(BitString::new(b"", 0).unwrap()), b"\x03\x01\x00"),
            (Ok(BitString::new(b"\x00", 7).unwrap()), b"\x03\x02\x07\x00"),
            (Ok(BitString::new(b"\x80", 7).unwrap()), b"\x03\x02\x07\x80"),
            (
                Ok(BitString::new(b"\x81\xf0", 4).unwrap()),
                b"\x03\x03\x04\x81\xf0",
            ),
            (
                Err(ParseError::new(ParseErrorKind::InvalidValue)),
                b"\x03\x00",
            ),
            (
                Err(ParseError::new(ParseErrorKind::InvalidValue)),
                b"\x03\x02\x07\x01",
            ),
            (
                Err(ParseError::new(ParseErrorKind::InvalidValue)),
                b"\x03\x02\x07\x40",
            ),
            (
                Err(ParseError::new(ParseErrorKind::InvalidValue)),
                b"\x03\x02\x08\x00",
            ),
        ]);
    }

    #[test]
    fn test_parse_owned_bit_string() {
        assert_parses::<OwnedBitString>(&[
            (Ok(OwnedBitString::new(vec![], 0).unwrap()), b"\x03\x01\x00"),
            (
                Ok(OwnedBitString::new(vec![0x00], 7).unwrap()),
                b"\x03\x02\x07\x00",
            ),
            (
                Ok(OwnedBitString::new(vec![0x80], 7).unwrap()),
                b"\x03\x02\x07\x80",
            ),
            (
                Ok(OwnedBitString::new(vec![0x81, 0xf0], 4).unwrap()),
                b"\x03\x03\x04\x81\xf0",
            ),
            (
                Err(ParseError::new(ParseErrorKind::InvalidValue)),
                b"\x03\x00",
            ),
            (
                Err(ParseError::new(ParseErrorKind::InvalidValue)),
                b"\x03\x02\x07\x01",
            ),
            (
                Err(ParseError::new(ParseErrorKind::InvalidValue)),
                b"\x03\x02\x07\x40",
            ),
            (
                Err(ParseError::new(ParseErrorKind::InvalidValue)),
                b"\x03\x02\x08\x00",
            ),
        ]);
    }

    #[test]
    fn test_parse_printable_string() {
        assert_parses::<PrintableString<'_>>(&[
            (Ok(PrintableString::new("abc").unwrap()), b"\x13\x03abc"),
            (Ok(PrintableString::new(")").unwrap()), b"\x13\x01)"),
            (
                Err(ParseError::new(ParseErrorKind::InvalidValue)),
                b"\x13\x03ab\x00",
            ),
        ]);
    }

    #[test]
    fn test_parse_ia5string() {
        assert_parses::<IA5String<'_>>(&[
            (Ok(IA5String::new("abc").unwrap()), b"\x16\x03abc"),
            (Ok(IA5String::new(")").unwrap()), b"\x16\x01)"),
            (
                Err(ParseError::new(ParseErrorKind::InvalidValue)),
                b"\x16\x03ab\xff",
            ),
        ]);
    }

    #[test]
    fn test_parse_utf8string() {
        assert_parses::<Utf8String<'_>>(&[
            (Ok(Utf8String::new("abc")), b"\x0c\x03abc"),
            (Ok(Utf8String::new(")")), b"\x0c\x01)"),
            (
                Err(ParseError::new(ParseErrorKind::InvalidValue)),
                b"\x0c\x01\xff",
            ),
        ]);
    }

    #[test]
    fn test_parse_visiblestring() {
        assert_parses::<VisibleString<'_>>(&[
            (Ok(VisibleString::new("abc").unwrap()), b"\x1a\x03abc"),
            (Ok(VisibleString::new(")").unwrap()), b"\x1a\x01)"),
            (
                Err(ParseError::new(ParseErrorKind::InvalidValue)),
                b"\x1a\x01\n",
            ),
        ]);
    }

    #[test]
    fn test_parse_bmpstring() {
        assert_parses::<BMPString<'_>>(&[
            (
                Ok(BMPString::new(b"\x00a\x00b\x00c").unwrap()),
                b"\x1e\x06\x00a\x00b\x00c",
            ),
            (
                Err(ParseError::new(ParseErrorKind::InvalidValue)),
                b"\x1e\x01a",
            ),
            (
                Err(ParseError::new(ParseErrorKind::InvalidValue)),
                b"\x1e\x04\xde|X@",
            ),
            (
                Err(ParseError::new(ParseErrorKind::InvalidValue)),
                b"\x1e\x02\xdeX",
            ),
        ]);
    }

    #[test]
    fn test_parse_universalstring() {
        assert_parses::<UniversalString<'_>>(&[
            (
                Ok(UniversalString::new(b"\x00\x00\x00a\x00\x00\x00b\x00\x00\x00c").unwrap()),
                b"\x1c\x0c\x00\x00\x00a\x00\x00\x00b\x00\x00\x00c",
            ),
            (
                Err(ParseError::new(ParseErrorKind::InvalidValue)),
                b"\x1c\x01a",
            ),
            (
                Err(ParseError::new(ParseErrorKind::InvalidValue)),
                b"\x1c\x02ab",
            ),
            (
                Err(ParseError::new(ParseErrorKind::InvalidValue)),
                b"\x1c\x03abc",
            ),
            (
                Err(ParseError::new(ParseErrorKind::InvalidValue)),
                b"\x1c\x03abc",
            ),
            (
                Err(ParseError::new(ParseErrorKind::InvalidValue)),
                b"\x1c\x04\x96\x8c\xeaU",
            ),
        ]);
    }

    #[test]
    fn test_parse_utctime() {
        assert_parses::<UtcTime>(&[
            (
                Err(ParseError::new(ParseErrorKind::InvalidValue)),
                b"\x17\x11910506164540-0700",
            ),
            (
                Err(ParseError::new(ParseErrorKind::InvalidValue)),
                b"\x17\x11910506164540+0730",
            ),
            (
                Err(ParseError::new(ParseErrorKind::InvalidValue)),
                b"\x17\x0f5105062345+0000",
            ),
            (
                Ok(UtcTime::new(DateTime::new(1991, 5, 6, 23, 45, 40).unwrap()).unwrap()),
                b"\x17\x0d910506234540Z",
            ),
            (
                Err(ParseError::new(ParseErrorKind::InvalidValue)),
                b"\x17\x0b9105062345Z",
            ),
            (
                Err(ParseError::new(ParseErrorKind::InvalidValue)),
                b"\x17\x0b5105062345Z",
            ),
            (
                Err(ParseError::new(ParseErrorKind::InvalidValue)),
                b"\x17\x0da10506234540Z",
            ),
            (
                Err(ParseError::new(ParseErrorKind::InvalidValue)),
                b"\x17\x0d91a506234540Z",
            ),
            (
                Err(ParseError::new(ParseErrorKind::InvalidValue)),
                b"\x17\x0d9105a6234540Z",
            ),
            (
                Err(ParseError::new(ParseErrorKind::InvalidValue)),
                b"\x17\x0d910506a34540Z",
            ),
            (
                Err(ParseError::new(ParseErrorKind::InvalidValue)),
                b"\x17\x0d910506334a40Z",
            ),
            (
                Err(ParseError::new(ParseErrorKind::InvalidValue)),
                b"\x17\x0d91050633444aZ",
            ),
            (
                Err(ParseError::new(ParseErrorKind::InvalidValue)),
                b"\x17\x0d910506334461Z",
            ),
            (
                Err(ParseError::new(ParseErrorKind::InvalidValue)),
                b"\x17\x0e910506334400Za",
            ),
            (
                Err(ParseError::new(ParseErrorKind::InvalidValue)),
                b"\x17\x0d000100000000Z",
            ),
            (
                Err(ParseError::new(ParseErrorKind::InvalidValue)),
                b"\x17\x0d101302030405Z",
            ),
            (
                Err(ParseError::new(ParseErrorKind::InvalidValue)),
                b"\x17\x0d100002030405Z",
            ),
            (
                Err(ParseError::new(ParseErrorKind::InvalidValue)),
                b"\x17\x0d100100030405Z",
            ),
            (
                Err(ParseError::new(ParseErrorKind::InvalidValue)),
                b"\x17\x0d100132030405Z",
            ),
            (
                Err(ParseError::new(ParseErrorKind::InvalidValue)),
                b"\x17\x0d100231030405Z",
            ),
            (
                Err(ParseError::new(ParseErrorKind::InvalidValue)),
                b"\x17\x0d100102240405Z",
            ),
            (
                Err(ParseError::new(ParseErrorKind::InvalidValue)),
                b"\x17\x0d100102036005Z",
            ),
            (
                Err(ParseError::new(ParseErrorKind::InvalidValue)),
                b"\x17\x0d100102030460Z",
            ),
            (
                Err(ParseError::new(ParseErrorKind::InvalidValue)),
                b"\x17\x0e-100102030410Z",
            ),
            (
                Err(ParseError::new(ParseErrorKind::InvalidValue)),
                b"\x17\x0e10-0102030410Z",
            ),
            (
                Err(ParseError::new(ParseErrorKind::InvalidValue)),
                b"\x17\x0e10-0002030410Z",
            ),
            (
                Err(ParseError::new(ParseErrorKind::InvalidValue)),
                b"\x17\x0e1001-02030410Z",
            ),
            (
                Err(ParseError::new(ParseErrorKind::InvalidValue)),
                b"\x17\x0e100102-030410Z",
            ),
            (
                Err(ParseError::new(ParseErrorKind::InvalidValue)),
                b"\x17\x0e10010203-0410Z",
            ),
            (
                Err(ParseError::new(ParseErrorKind::InvalidValue)),
                b"\x17\x0e1001020304-10Z",
            ),
            (
                Err(ParseError::new(ParseErrorKind::InvalidValue)),
                b"\x17\x0c18102813516Z",
            ),
            (
                Err(ParseError::new(ParseErrorKind::InvalidValue)),
                b"\x17\x1018102813516+0730",
            ),
            (
                // 2049 year with a negative UTC-offset, so actually a 2050
                // date. UTCTime doesn't support those.
                Err(ParseError::new(ParseErrorKind::InvalidValue)),
                b"\x17\x0f4912311047-2026",
            ),
        ]);
    }

    #[test]
    fn test_x509_generalizedtime() {
        assert_parses::<X509GeneralizedTime>(&[
            (
                Ok(X509GeneralizedTime::new(DateTime::new(2010, 1, 2, 3, 4, 5).unwrap()).unwrap()),
                b"\x18\x0f20100102030405Z",
            ),
            (
                Err(ParseError::new(ParseErrorKind::InvalidValue)),
                b"\x18\x1320100102030405+0607",
            ),
            (
                Err(ParseError::new(ParseErrorKind::InvalidValue)),
                b"\x18\x1320100102030405-0607",
            ),
            (
                Err(ParseError::new(ParseErrorKind::InvalidValue)),
                b"\x18\x1320100602030405-0607",
            ),
            (
                // 29th of February (Leap Year)
                Ok(X509GeneralizedTime::new(DateTime::new(2000, 2, 29, 3, 4, 5).unwrap()).unwrap()),
                b"\x18\x0f20000229030405Z",
            ),
            (
                Err(ParseError::new(ParseErrorKind::InvalidValue)),
                b"\x18\x0e20100102030405",
            ),
            (
                Err(ParseError::new(ParseErrorKind::InvalidValue)),
                b"\x18\x0e00000100000000Z",
            ),
            (
                Err(ParseError::new(ParseErrorKind::InvalidValue)),
                b"\x18\x0e20101302030405Z",
            ),
            (
                Err(ParseError::new(ParseErrorKind::InvalidValue)),
                b"\x18\x0e20100002030405Z",
            ),
            (
                Err(ParseError::new(ParseErrorKind::InvalidValue)),
                b"\x18\x0e20100100030405Z",
            ),
            (
                Err(ParseError::new(ParseErrorKind::InvalidValue)),
                b"\x18\x0e20100132030405Z",
            ),
            (
                Err(ParseError::new(ParseErrorKind::InvalidValue)),
                b"\x18\x0e20100231030405Z",
            ),
            (
                Err(ParseError::new(ParseErrorKind::InvalidValue)),
                b"\x18\x0e20100102240405Z",
            ),
            (
                Err(ParseError::new(ParseErrorKind::InvalidValue)),
                b"\x18\x0e20100102036005Z",
            ),
            (
                Err(ParseError::new(ParseErrorKind::InvalidValue)),
                b"\x18\x0e20100102030460Z",
            ),
            (
                Err(ParseError::new(ParseErrorKind::InvalidValue)),
                b"\x18\x0f-20100102030410Z",
            ),
            (
                Err(ParseError::new(ParseErrorKind::InvalidValue)),
                b"\x18\x0f2010-0102030410Z",
            ),
            (
                Err(ParseError::new(ParseErrorKind::InvalidValue)),
                b"\x18\x0f2010-0002030410Z",
            ),
            (
                Err(ParseError::new(ParseErrorKind::InvalidValue)),
                b"\x18\x0f201001-02030410Z",
            ),
            (
                Err(ParseError::new(ParseErrorKind::InvalidValue)),
                b"\x18\x0f20100102-030410Z",
            ),
            (
                Err(ParseError::new(ParseErrorKind::InvalidValue)),
                b"\x18\x0f2010010203-0410Z",
            ),
            (
                Err(ParseError::new(ParseErrorKind::InvalidValue)),
                b"\x18\x0f201001020304-10Z",
            ),
            (
                // 31st of June
                Err(ParseError::new(ParseErrorKind::InvalidValue)),
                b"\x18\x1320100631030405-0607",
            ),
            (
                // 30th of February (Leap Year)
                Err(ParseError::new(ParseErrorKind::InvalidValue)),
                b"\x18\x1320000230030405-0607",
            ),
            (
                // 29th of February (non-Leap Year)
                Err(ParseError::new(ParseErrorKind::InvalidValue)),
                b"\x18\x1319000229030405-0607",
            ),
            (
                // Invalid timezone-offset hours
                Err(ParseError::new(ParseErrorKind::InvalidValue)),
                b"\x18\x1319000228030405-3007",
            ),
            (
                // Invalid timezone-offset minutes
                Err(ParseError::new(ParseErrorKind::InvalidValue)),
                b"\x18\x1319000228030405-2367",
            ),
            (
                // Trailing data
                Err(ParseError::new(ParseErrorKind::InvalidValue)),
                b"\x18\x1019000228030405Z ",
            ),
            // Tests for fractional seconds, which we currently don't support
            (
                Err(ParseError::new(ParseErrorKind::InvalidValue)),
                b"\x18\x1620100102030405.123456Z",
            ),
            (
                Err(ParseError::new(ParseErrorKind::InvalidValue)),
                b"\x18\x1520100102030405.123456",
            ),
            (
                Err(ParseError::new(ParseErrorKind::InvalidValue)),
                b"\x18\x1020100102030405.Z",
            ),
            (
                Err(ParseError::new(ParseErrorKind::InvalidValue)),
                b"\x18\x0f20100102030405.",
            ),
            (
                Err(ParseError::new(ParseErrorKind::InvalidValue)),
                b"\x18\x11-1\n110723459+1002",
            ),
            (
                Err(ParseError::new(ParseErrorKind::InvalidValue)),
                b"\x18\x0d0 1204000060Z",
            ),
        ]);
    }

    #[test]
    fn test_generalized_time_fractional() {
        assert_parses::<GeneralizedTimeFractional>(&[
            (
                // General case
                Ok(GeneralizedTimeFractional::new(
                    DateTime::new(2010, 1, 2, 3, 4, 5).unwrap(),
                    Some(123_456_000),
                )
                .unwrap()),
                b"\x18\x1620100102030405.123456Z",
            ),
            (
                // No fractional time
                Ok(GeneralizedTimeFractional::new(
                    DateTime::new(2010, 1, 2, 3, 4, 5).unwrap(),
                    None,
                )
                .unwrap()),
                b"\x18\x0f20100102030405Z",
            ),
            (
                // Starting with 0 is ok
                Ok(GeneralizedTimeFractional::new(
                    DateTime::new(2010, 1, 2, 3, 4, 5).unwrap(),
                    Some(12_375_600),
                )
                .unwrap()),
                b"\x18\x1720100102030405.0123756Z",
            ),
            (
                // But ending with 0 is not OK
                Err(ParseError::new(ParseErrorKind::InvalidValue)),
                b"\x18\x1220100102030405.10Z",
            ),
            (
                // Too many digits
                Err(ParseError::new(ParseErrorKind::InvalidValue)),
                b"\x18\x1a20100102030405.0123456789Z",
            ),
            (
                // Missing timezone
                Err(ParseError::new(ParseErrorKind::InvalidValue)),
                b"\x18\x1520100102030405.123456",
            ),
            (
                // Invalid fractional second
                Err(ParseError::new(ParseErrorKind::InvalidValue)),
                b"\x18\x1020100102030405.Z",
            ),
        ])
    }

    #[test]
    fn test_enumerated() {
        assert_parses::<Enumerated>(&[
            (Ok(Enumerated::new(12)), b"\x0a\x01\x0c"),
            (
                Err(ParseError::new(ParseErrorKind::InvalidValue)),
                b"\x0a\x09\xff\xff\xff\xff\xff\xff\xff\xff\xff",
            ),
        ]);
    }

    #[test]
    fn test_parse_sequence() {
        assert_parses::<Sequence<'_>>(&[
            (
                Ok(Sequence::new(b"\x02\x01\x01\x02\x01\x02")),
                b"\x30\x06\x02\x01\x01\x02\x01\x02",
            ),
            (
                Err(ParseError::new(ParseErrorKind::ShortData { needed: 1 })),
                b"\x30\x04\x02\x01\x01",
            ),
            (
                Err(ParseError::new(ParseErrorKind::ExtraData)),
                b"\x30\x06\x02\x01\x01\x02\x01\x02\x00",
            ),
        ]);
    }

    #[test]
    fn test_sequence_parse() {
        assert_parses_cb(
            &[
                (Ok((1, 2)), b"\x30\x06\x02\x01\x01\x02\x01\x02"),
                (
                    Err(ParseError::new(ParseErrorKind::ShortData { needed: 1 })),
                    b"\x30\x03\x02\x01\x01",
                ),
                (
                    Err(ParseError::new(ParseErrorKind::ExtraData)),
                    b"\x30\x07\x02\x01\x01\x02\x01\x02\x00",
                ),
            ],
            |p| {
                p.read_element::<Sequence<'_>>()?
                    .parse(|p| Ok((p.read_element::<i64>()?, p.read_element::<i64>()?)))
            },
        );
    }

    #[test]
    fn test_parse_is_empty() {
        assert_parses_cb(
            &[
                (
                    Ok(vec![1, 2, 3]),
                    b"\x30\x09\x02\x01\x01\x02\x01\x02\x02\x01\x03",
                ),
                (Ok(vec![]), b"\x30\x00"),
                (
                    Err(ParseError::new(ParseErrorKind::ShortData { needed: 1 })),
                    b"\x30\x02\x02\x01",
                ),
            ],
            |p| {
                p.read_element::<Sequence<'_>>()?.parse(|p| {
                    let mut result = vec![];
                    while !p.is_empty() {
                        result.push(p.read_element::<i64>()?);
                    }
                    Ok(result)
                })
            },
        );
    }

    #[test]
    fn test_parse_sequence_of() {
        assert_parses_cb(
            &[
                (
                    Ok(vec![1, 2, 3]),
                    b"\x30\x09\x02\x01\x01\x02\x01\x02\x02\x01\x03",
                ),
                (Ok(vec![]), b"\x30\x00"),
                (
                    Err(ParseError::new(ParseErrorKind::ShortData { needed: 1 })
                        .add_location(ParseLocation::Index(0))),
                    b"\x30\x02\x02\x01",
                ),
            ],
            |p| Ok(p.read_element::<SequenceOf<'_, i64>>()?.collect()),
        );
    }

    #[test]
    fn test_sequence_of_constrained_lengths() {
        // Minimum only.
        assert_parses_cb(
            &[
                (
                    Ok(vec![1, 2, 3]),
                    b"\x30\x09\x02\x01\x01\x02\x01\x02\x02\x01\x03",
                ),
                (
                    Err(ParseError::new(ParseErrorKind::InvalidSize {
                        min: 1,
                        max: usize::MAX,
                        actual: 0,
                    })),
                    b"\x30\x00",
                ),
            ],
            |p| Ok(p.read_element::<SequenceOf<'_, i64, 1>>()?.collect()),
        );

        // Minimum and maximum.
        assert_parses_cb(
            &[
                (
                    Err(ParseError::new(ParseErrorKind::InvalidSize {
                        min: 1,
                        max: 2,
                        actual: 3,
                    })),
                    b"\x30\x09\x02\x01\x01\x02\x01\x02\x02\x01\x03",
                ),
                (
                    Err(ParseError::new(ParseErrorKind::InvalidSize {
                        min: 1,
                        max: 2,
                        actual: 0,
                    })),
                    b"\x30\x00",
                ),
                (Ok(vec![3, 1]), b"\x30\x06\x02\x01\x03\x02\x01\x01"),
            ],
            |p| Ok(p.read_element::<SequenceOf<'_, i64, 1, 2>>()?.collect()),
        );
    }

    #[test]
    fn parse_set_of() {
        assert_parses_cb(
            &[
                (
                    Ok(vec![1, 2, 3]),
                    b"\x31\x09\x02\x01\x01\x02\x01\x02\x02\x01\x03",
                ),
                (Ok(vec![]), b"\x31\x00"),
                (
                    Err(ParseError::new(ParseErrorKind::InvalidSetOrdering)
                        .add_location(ParseLocation::Index(1))),
                    b"\x31\x06\x02\x01\x03\x02\x01\x01",
                ),
                (
                    Err(ParseError::new(ParseErrorKind::ShortData { needed: 1 })
                        .add_location(ParseLocation::Index(0))),
                    b"\x31\x01\x02",
                ),
                (
                    Err(ParseError::new(ParseErrorKind::UnexpectedTag {
                        actual: Tag::primitive(0x1),
                    })
                    .add_location(ParseLocation::Index(0))),
                    b"\x31\x02\x01\x00",
                ),
            ],
            |p| Ok(p.read_element::<SetOf<'_, u64>>()?.collect()),
        );
    }

    #[test]
    fn test_parse_optional() {
        assert_parses_cb(
            &[
                (Ok((Some(true), None)), b"\x01\x01\xff"),
                (Ok((Some(false), None)), b"\x01\x01\x00"),
                (Ok((None, Some(18))), b"\x02\x01\x12"),
                (Ok((Some(true), Some(18))), b"\x01\x01\xff\x02\x01\x12"),
                (Ok((None, None)), b""),
                (
                    Err(ParseError::new(ParseErrorKind::ShortData { needed: 1 })),
                    b"\x01",
                ),
                (
                    Err(ParseError::new(ParseErrorKind::ShortData { needed: 1 })),
                    b"\x02",
                ),
            ],
            |p| {
                Ok((
                    p.read_element::<Option<bool>>()?,
                    p.read_element::<Option<i64>>()?,
                ))
            },
        );

        assert_parses::<Option<Tlv<'_>>>(&[
            (
                Ok(Some(Tlv {
                    tag: Tag::primitive(0x4),
                    data: b"abc",
                    full_data: b"\x04\x03abc",
                })),
                b"\x04\x03abc",
            ),
            (Ok(None), b""),
            (
                Err(ParseError::new(ParseErrorKind::ShortData { needed: 1 })),
                b"\x04",
            ),
        ]);

        assert_parses::<Option<Choice2<u64, bool>>>(&[
            (Ok(None), b""),
            (Ok(Some(Choice2::ChoiceA(17))), b"\x02\x01\x11"),
            (Ok(Some(Choice2::ChoiceB(true))), b"\x01\x01\xff"),
            (Err(ParseError::new(ParseErrorKind::ExtraData)), b"\x03\x00"),
        ]);
    }

    #[test]
    fn test_choice1() {
        assert_parses::<Choice1<bool>>(&[
            (Ok(Choice1::ChoiceA(true)), b"\x01\x01\xff"),
            (
                Err(ParseError::new(ParseErrorKind::UnexpectedTag {
                    actual: Tag::primitive(0x03),
                })),
                b"\x03\x00",
            ),
            (
                Err(ParseError::new(ParseErrorKind::ShortData { needed: 1 })),
                b"",
            ),
        ]);
    }

    #[test]
    fn test_choice2() {
        assert_parses::<Choice2<bool, i64>>(&[
            (Ok(Choice2::ChoiceA(true)), b"\x01\x01\xff"),
            (Ok(Choice2::ChoiceB(18)), b"\x02\x01\x12"),
            (
                Err(ParseError::new(ParseErrorKind::UnexpectedTag {
                    actual: Tag::primitive(0x03),
                })),
                b"\x03\x00",
            ),
            (
                Err(ParseError::new(ParseErrorKind::ShortData { needed: 1 })),
                b"",
            ),
        ]);
    }

    #[test]
    fn test_choice3() {
        assert_parses::<Choice3<bool, i64, ()>>(&[
            (Ok(Choice3::ChoiceA(true)), b"\x01\x01\xff"),
            (Ok(Choice3::ChoiceB(18)), b"\x02\x01\x12"),
            (Ok(Choice3::ChoiceC(())), b"\x05\x00"),
            (
                Err(ParseError::new(ParseErrorKind::UnexpectedTag {
                    actual: Tag::primitive(0x03),
                })),
                b"\x03\x00",
            ),
            (
                Err(ParseError::new(ParseErrorKind::ShortData { needed: 1 })),
                b"",
            ),
        ]);
    }

    #[test]
    fn test_parse_implicit() {
        assert_parses::<Implicit<bool, 2>>(&[
            (Ok(Implicit::new(true)), b"\x82\x01\xff"),
            (Ok(Implicit::new(false)), b"\x82\x01\x00"),
            (
                Err(ParseError::new(ParseErrorKind::UnexpectedTag {
                    actual: Tag::primitive(0x01),
                })),
                b"\x01\x01\xff",
            ),
            (
                Err(ParseError::new(ParseErrorKind::UnexpectedTag {
                    actual: Tag::primitive(0x02),
                })),
                b"\x02\x01\xff",
            ),
        ]);
        assert_parses::<Implicit<Sequence<'_>, 2>>(&[
            (Ok(Implicit::new(Sequence::new(b"abc"))), b"\xa2\x03abc"),
            (Ok(Implicit::new(Sequence::new(b""))), b"\xa2\x00"),
            (
                Err(ParseError::new(ParseErrorKind::UnexpectedTag {
                    actual: Tag::primitive(0x01),
                })),
                b"\x01\x01\xff",
            ),
            (
                Err(ParseError::new(ParseErrorKind::UnexpectedTag {
                    actual: Tag::primitive(0x02),
                })),
                b"\x02\x01\xff",
            ),
            (
                Err(ParseError::new(ParseErrorKind::ShortData { needed: 1 })),
                b"",
            ),
        ]);
    }

    #[test]
    fn test_parse_explicit() {
        assert_parses::<Explicit<bool, 2>>(&[
            (Ok(Explicit::new(true)), b"\xa2\x03\x01\x01\xff"),
            (Ok(Explicit::new(false)), b"\xa2\x03\x01\x01\x00"),
            (
                Err(ParseError::new(ParseErrorKind::UnexpectedTag {
                    actual: Tag::primitive(0x01),
                })),
                b"\x01\x01\xff",
            ),
            (
                Err(ParseError::new(ParseErrorKind::UnexpectedTag {
                    actual: Tag::primitive(0x02),
                })),
                b"\x02\x01\xff",
            ),
            (
                Err(ParseError::new(ParseErrorKind::UnexpectedTag {
                    actual: Tag::primitive(0x03),
                })),
                b"\xa2\x03\x03\x01\xff",
            ),
        ]);
    }

    #[test]
    fn test_parse_box() {
        assert_parses::<Box<u8>>(&[
            (Ok(Box::new(12u8)), b"\x02\x01\x0c"),
            (Ok(Box::new(0)), b"\x02\x01\x00"),
        ]);
    }
}<|MERGE_RESOLUTION|>--- conflicted
+++ resolved
@@ -347,17 +347,10 @@
     use crate::types::Asn1Readable;
     use crate::{
         BMPString, BigInt, BigUint, BitString, Choice1, Choice2, Choice3, DateTime, Enumerated,
-<<<<<<< HEAD
-        Explicit, GeneralizedTime, GeneralizedTimeFractional, IA5String, Implicit,
-        ObjectIdentifier, OctetStringEncoded, OwnedBigInt, OwnedBigUint, OwnedBitString,
-        ParseError, ParseErrorKind, ParseLocation, ParseResult, PrintableString, Sequence,
-        SequenceOf, SetOf, Tag, Tlv, UniversalString, UtcTime, Utf8String, VisibleString,
-=======
-        Explicit, IA5String, Implicit, ObjectIdentifier, OctetStringEncoded, OwnedBigInt,
+        Explicit, GeneralizedTime, IA5String, Implicit, ObjectIdentifier, OctetStringEncoded, OwnedBigInt,
         OwnedBigUint, OwnedBitString, ParseError, ParseErrorKind, ParseLocation, ParseResult,
         PrintableString, Sequence, SequenceOf, SetOf, Tag, Tlv, UniversalString, UtcTime,
         Utf8String, VisibleString, X509GeneralizedTime,
->>>>>>> 816ce5c9
     };
     #[cfg(not(feature = "std"))]
     use alloc::boxed::Box;
@@ -1596,11 +1589,11 @@
     }
 
     #[test]
-    fn test_generalized_time_fractional() {
-        assert_parses::<GeneralizedTimeFractional>(&[
+    fn test_generalized_time() {
+        assert_parses::<GeneralizedTime>(&[
             (
                 // General case
-                Ok(GeneralizedTimeFractional::new(
+                Ok(GeneralizedTime::new(
                     DateTime::new(2010, 1, 2, 3, 4, 5).unwrap(),
                     Some(123_456_000),
                 )
@@ -1609,7 +1602,7 @@
             ),
             (
                 // No fractional time
-                Ok(GeneralizedTimeFractional::new(
+                Ok(GeneralizedTime::new(
                     DateTime::new(2010, 1, 2, 3, 4, 5).unwrap(),
                     None,
                 )
@@ -1618,7 +1611,7 @@
             ),
             (
                 // Starting with 0 is ok
-                Ok(GeneralizedTimeFractional::new(
+                Ok(GeneralizedTime::new(
                     DateTime::new(2010, 1, 2, 3, 4, 5).unwrap(),
                     Some(12_375_600),
                 )
