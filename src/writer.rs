use crate::types::{Asn1Writable, SimpleAsn1Writable};
use crate::Tag;
#[cfg(not(feature = "std"))]
use alloc::vec::Vec;
use alloc::{fmt, vec};

/// `WriteError` are returned when there is an error writing the ASN.1 data.
#[derive(PartialEq, Eq, Debug)]
pub enum WriteError {
    AllocationError,
}

impl fmt::Display for WriteError {
    fn fmt(&self, f: &mut fmt::Formatter<'_>) -> fmt::Result {
        match self {
            WriteError::AllocationError => write!(f, "allocation error"),
        }
    }
}

#[cfg(feature = "std")]
impl std::error::Error for WriteError {}

pub type WriteResult<T = ()> = Result<T, WriteError>;

pub struct WriteBuf(Vec<u8>);

impl WriteBuf {
    #[inline]
    pub(crate) fn new(data: Vec<u8>) -> WriteBuf {
        WriteBuf(data)
    }

    #[inline]
    pub(crate) fn len(&self) -> usize {
        self.0.len()
    }

    #[inline]
    pub(crate) fn as_slice(&self) -> &[u8] {
        self.0.as_slice()
    }

    #[inline]
    pub(crate) fn as_mut_slice(&mut self) -> &mut [u8] {
        self.0.as_mut_slice()
    }

    #[inline]
    pub fn push_byte(&mut self, b: u8) -> WriteResult {
        self.0
            .try_reserve(1)
            .map_err(|_| WriteError::AllocationError)?;

        self.0.push(b);
        Ok(())
    }

    #[inline]
    pub fn push_slice(&mut self, data: &[u8]) -> WriteResult {
        self.0
            .try_reserve(data.len())
            .map_err(|_| WriteError::AllocationError)?;

        self.0.extend_from_slice(data);
        Ok(())
    }
}

fn _length_length(length: usize) -> u8 {
    let mut i = length;
    let mut num_bytes = 1;
    while i > 255 {
        num_bytes += 1;
        i >>= 8;
    }
    num_bytes
}

fn _insert_at_position(buf: &mut WriteBuf, pos: usize, data: &[u8]) -> WriteResult {
    for _ in 0..data.len() {
        buf.push_byte(0)?;
    }
    let src_range = pos..buf.len() - data.len();
    buf.as_mut_slice().copy_within(src_range, pos + data.len());
    buf.as_mut_slice()[pos..pos + data.len()].copy_from_slice(data);

    Ok(())
}

/// Encapsulates an ongoing write. For almost all use-cases the correct
/// entrypoint is [`write()`] or [`write_single()`].
pub struct Writer<'a> {
    pub(crate) buf: &'a mut WriteBuf,
}

impl Writer<'_> {
    #[inline]
    #[doc(hidden)]
    pub fn new(buf: &mut WriteBuf) -> Writer<'_> {
        Writer { buf }
    }

    /// Writes a single element to the output.
    #[inline]
    pub fn write_element<T: Asn1Writable>(&mut self, val: &T) -> WriteResult {
        val.write(self)
    }

    /// This is an alias for `write_element::<Explicit<T, tag>>`.
    pub fn write_explicit_element<T: Asn1Writable>(&mut self, val: &T, tag: u32) -> WriteResult {
        let tag = crate::explicit_tag(tag);
        self.write_tlv(tag, |dest| Writer::new(dest).write_element(val))
    }

    /// This is an alias for `write_element::<Option<Explicit<T, tag>>>`.
    pub fn write_optional_explicit_element<T: Asn1Writable>(
        &mut self,
        val: &Option<T>,
        tag: u32,
    ) -> WriteResult {
        if let Some(v) = val {
            let tag = crate::explicit_tag(tag);
            self.write_tlv(tag, |dest| Writer::new(dest).write_element(v))
        } else {
            Ok(())
        }
    }

    /// This is an alias for `write_element::<Implicit<T, tag>>`.
    pub fn write_implicit_element<T: SimpleAsn1Writable>(
        &mut self,
        val: &T,
        tag: u32,
    ) -> WriteResult {
        let tag = crate::implicit_tag(tag, T::TAG);
        self.write_tlv(tag, |dest| val.write_data(dest))
    }

    /// This is an alias for `write_element::<Option<Implicit<T, tag>>>`.
    pub fn write_optional_implicit_element<T: SimpleAsn1Writable>(
        &mut self,
        val: &Option<T>,
        tag: u32,
    ) -> WriteResult {
        if let Some(v) = val {
            let tag = crate::implicit_tag(tag, T::TAG);
            self.write_tlv(tag, |dest| v.write_data(dest))
        } else {
            Ok(())
        }
    }

    /// Writes a TLV with the specified tag where the value is any bytes
    /// written to the `Vec` in the callback. The length portion of the
    /// TLV is automatically computed.
    #[inline]
    pub fn write_tlv<F: FnOnce(&mut WriteBuf) -> WriteResult>(
        &mut self,
        tag: Tag,
        body: F,
    ) -> WriteResult {
        tag.write_bytes(self.buf)?;
        // Push a 0-byte placeholder for the length. Needing only a single byte
        // for the element is probably the most common case.
        self.buf.push_byte(0)?;
        let start_len = self.buf.len();
        body(self.buf)?;
        self.insert_length(start_len)
    }

    #[inline]
    fn insert_length(&mut self, start_len: usize) -> WriteResult {
        let added_len = self.buf.len() - start_len;
        if added_len >= 128 {
            let n = _length_length(added_len);
            self.buf.as_mut_slice()[start_len - 1] = 0x80 | n;
            let mut length_buf = [0u8; 8];
            for (pos, i) in (1..=n).rev().enumerate() {
                length_buf[pos] = (added_len >> ((i - 1) * 8)) as u8;
            }
            _insert_at_position(self.buf, start_len, &length_buf[..n as usize])?;
        } else {
            self.buf.as_mut_slice()[start_len - 1] = added_len as u8;
        }

        Ok(())
    }
}

/// Constructs a writer and invokes a callback which writes ASN.1 elements into
/// the writer, then returns the generated DER bytes.
#[inline]
pub fn write<F: Fn(&mut Writer<'_>) -> WriteResult>(f: F) -> WriteResult<Vec<u8>> {
    let mut v = WriteBuf::new(vec![]);
    let mut w = Writer::new(&mut v);
    f(&mut w)?;
    Ok(v.0)
}

/// Writes a single top-level ASN.1 element, returning the generated DER bytes.
/// Most often this will be used where `T` is a type with
/// `#[derive(asn1::Asn1Write)]`.
pub fn write_single<T: Asn1Writable>(v: &T) -> WriteResult<Vec<u8>> {
    write(|w| w.write_element(v))
}

#[cfg(test)]
mod tests {
    #[cfg(not(feature = "std"))]
    use alloc::boxed::Box;
    #[cfg(not(feature = "std"))]
    use alloc::vec;

    use super::{_insert_at_position, write, write_single, WriteBuf, Writer};
    use crate::types::Asn1Writable;
    use crate::{
        parse_single, BMPString, BigInt, BigUint, BitString, Choice1, Choice2, Choice3, DateTime,
<<<<<<< HEAD
        Enumerated, Explicit, GeneralizedTime, GeneralizedTimeFractional, IA5String, Implicit,
        ObjectIdentifier, OctetStringEncoded, OwnedBigInt, OwnedBigUint, OwnedBitString,
        PrintableString, Sequence, SequenceOf, SequenceOfWriter, SequenceWriter, SetOf,
        SetOfWriter, Tlv, UniversalString, UtcTime, Utf8String, VisibleString, WriteError,
=======
        Enumerated, Explicit, IA5String, Implicit, ObjectIdentifier, OctetStringEncoded,
        OwnedBigInt, OwnedBigUint, OwnedBitString, PrintableString, Sequence, SequenceOf,
        SequenceOfWriter, SequenceWriter, SetOf, SetOfWriter, Tlv, UniversalString, UtcTime,
        Utf8String, VisibleString, WriteError, X509GeneralizedTime,
>>>>>>> 816ce5c9
    };
    #[cfg(not(feature = "std"))]
    use alloc::vec::Vec;

    fn assert_writes<T>(data: &[(T, &[u8])])
    where
        T: Asn1Writable,
    {
        for (val, expected) in data {
            let result = write_single(val).unwrap();
            assert_eq!(&result, expected);
        }
    }

    #[test]
    fn test_insert_at_position() {
        let mut v = WriteBuf::new(vec![1, 2, 3, 4]);
        _insert_at_position(&mut v, 2, &[5, 6]).unwrap();
        assert_eq!(v.as_slice(), &[1, 2, 5, 6, 3, 4]);
    }

    #[test]
    fn test_write_error_eq() {
        let e1 = WriteError::AllocationError;
        let e2 = WriteError::AllocationError;

        assert_eq!(e1, e2);
    }

    #[test]
    fn test_write_element() {
        assert_eq!(write(|w| w.write_element(&())).unwrap(), b"\x05\x00");
    }

    #[test]
    fn test_write_null() {
        assert_writes::<()>(&[((), b"\x05\x00")]);
    }

    #[test]
    fn test_write_bool() {
        assert_writes::<bool>(&[(false, b"\x01\x01\x00"), (true, b"\x01\x01\xff")]);
    }

    #[test]
    fn test_write_octet_string() {
        assert_writes::<&[u8]>(&[
            (b"", b"\x04\x00"),
            (b"\x01\x02\x03", b"\x04\x03\x01\x02\x03"),
            (b"aaaaaaaaaaaaaaaaaaaaaaaaaaaaaaaaaaaaaaaaaaaaaaaaaaaaaaaaaaaaaaaaaaaaaaaaaaaaaaaaaaaaaaaaaaaaaaaaaaaaaaaaaaaaaaaaaaaaaaaaaaaaaaaaa", b"\x04\x81\x81aaaaaaaaaaaaaaaaaaaaaaaaaaaaaaaaaaaaaaaaaaaaaaaaaaaaaaaaaaaaaaaaaaaaaaaaaaaaaaaaaaaaaaaaaaaaaaaaaaaaaaaaaaaaaaaaaaaaaaaaaaaaaaaaa"),
            (b"aaaaaaaaaaaaaaaaaaaaaaaaaaaaaaaaaaaaaaaaaaaaaaaaaaaaaaaaaaaaaaaaaaaaaaaaaaaaaaaaaaaaaaaaaaaaaaaaaaaaaaaaaaaaaaaaaaaaaaaaaaaaaaaaaaaaaaaaaaaaaaaaaaaaaaaaaaaaaaaaaaaaaaaaaaaaaaaaaaaaaaaaaaaaaaaaaaaaaaaaaaaaaaaaaaaaaaaaaaaaaaaaaaaaaaaaaaaaaaaaaaaaaaaaaaaaaaaaaa", b"\x04\x82\x01\x02aaaaaaaaaaaaaaaaaaaaaaaaaaaaaaaaaaaaaaaaaaaaaaaaaaaaaaaaaaaaaaaaaaaaaaaaaaaaaaaaaaaaaaaaaaaaaaaaaaaaaaaaaaaaaaaaaaaaaaaaaaaaaaaaaaaaaaaaaaaaaaaaaaaaaaaaaaaaaaaaaaaaaaaaaaaaaaaaaaaaaaaaaaaaaaaaaaaaaaaaaaaaaaaaaaaaaaaaaaaaaaaaaaaaaaaaaaaaaaaaaaaaaaaaaaaaaaaaaa"),
        ]);

        assert_writes::<[u8; 0]>(&[([], b"\x04\x00")]);
        assert_writes::<[u8; 1]>(&[([1], b"\x04\x01\x01")]);
        assert_writes::<[u8; 2]>(&[([2, 3], b"\x04\x02\x02\x03")]);
    }

    #[test]
    fn test_write_octet_string_encoded() {
        assert_writes::<OctetStringEncoded<bool>>(&[
            (OctetStringEncoded::new(true), b"\x04\x03\x01\x01\xff"),
            (OctetStringEncoded::new(false), b"\x04\x03\x01\x01\x00"),
        ]);
    }

    #[test]
    fn test_write_printable_string() {
        assert_writes::<PrintableString<'_>>(&[
            (
                PrintableString::new("Test User 1").unwrap(),
                b"\x13\x0bTest User 1",
            ),
            (
                PrintableString::new("xxxxxxxxxxxxxxxxxxxxxxxxxxxxxxxxxxxxxxxxxxxxxxxxxxxxxxxxxxxxxxxxxxxxxxxxxxxxxxxxxxxxxxxxxxxxxxxxxxxxxxxxxxxxxxxxxxxxxxxxxxxxxxxx").unwrap(),
                b"\x13\x81\x80xxxxxxxxxxxxxxxxxxxxxxxxxxxxxxxxxxxxxxxxxxxxxxxxxxxxxxxxxxxxxxxxxxxxxxxxxxxxxxxxxxxxxxxxxxxxxxxxxxxxxxxxxxxxxxxxxxxxxxxxxxxxxxxx",
            ),
        ]);
    }

    #[test]
    fn test_write_ia5string() {
        assert_writes::<IA5String<'_>>(&[
            (
                IA5String::new("Test User 1").unwrap(),
                b"\x16\x0bTest User 1",
            ),
            (
                IA5String::new("xxxxxxxxxxxxxxxxxxxxxxxxxxxxxxxxxxxxxxxxxxxxxxxxxxxxxxxxxxxxxxxxxxxxxxxxxxxxxxxxxxxxxxxxxxxxxxxxxxxxxxxxxxxxxxxxxxxxxxxxxxxxxxxx").unwrap(),
                b"\x16\x81\x80xxxxxxxxxxxxxxxxxxxxxxxxxxxxxxxxxxxxxxxxxxxxxxxxxxxxxxxxxxxxxxxxxxxxxxxxxxxxxxxxxxxxxxxxxxxxxxxxxxxxxxxxxxxxxxxxxxxxxxxxxxxxxxxx",
            ),
        ]);
    }

    #[test]
    fn test_write_utf8string() {
        assert_writes::<Utf8String<'_>>(&[
            (
                Utf8String::new("Test User 1"),
                b"\x0c\x0bTest User 1",
            ),
            (
                Utf8String::new("xxxxxxxxxxxxxxxxxxxxxxxxxxxxxxxxxxxxxxxxxxxxxxxxxxxxxxxxxxxxxxxxxxxxxxxxxxxxxxxxxxxxxxxxxxxxxxxxxxxxxxxxxxxxxxxxxxxxxxxxxxxxxxxx"),
                b"\x0c\x81\x80xxxxxxxxxxxxxxxxxxxxxxxxxxxxxxxxxxxxxxxxxxxxxxxxxxxxxxxxxxxxxxxxxxxxxxxxxxxxxxxxxxxxxxxxxxxxxxxxxxxxxxxxxxxxxxxxxxxxxxxxxxxxxxxx",
            ),
        ]);
    }

    #[test]
    fn test_write_visiblestring() {
        assert_writes::<VisibleString<'_>>(&[
            (
                VisibleString::new("Test User 1").unwrap(),
                b"\x1a\x0bTest User 1",
            ),
            (
                VisibleString::new("xxxxxxxxxxxxxxxxxxxxxxxxxxxxxxxxxxxxxxxxxxxxxxxxxxxxxxxxxxxxxxxxxxxxxxxxxxxxxxxxxxxxxxxxxxxxxxxxxxxxxxxxxxxxxxxxxxxxxxxxxxxxxxxx").unwrap(),
                b"\x1a\x81\x80xxxxxxxxxxxxxxxxxxxxxxxxxxxxxxxxxxxxxxxxxxxxxxxxxxxxxxxxxxxxxxxxxxxxxxxxxxxxxxxxxxxxxxxxxxxxxxxxxxxxxxxxxxxxxxxxxxxxxxxxxxxxxxxx",
            ),
        ]);
    }

    #[test]
    fn test_write_bmpstring() {
        assert_writes::<BMPString<'_>>(&[(
            BMPString::new(b"\x00a\x00b\x00c").unwrap(),
            b"\x1e\x06\x00a\x00b\x00c",
        )]);
    }

    #[test]
    fn test_write_universalstring() {
        assert_writes::<UniversalString<'_>>(&[(
            UniversalString::new(b"\x00\x00\x00a\x00\x00\x00b\x00\x00\x00c").unwrap(),
            b"\x1c\x0c\x00\x00\x00a\x00\x00\x00b\x00\x00\x00c",
        )]);
    }

    #[test]
    fn test_write_i64() {
        assert_writes::<i64>(&[
            (0, b"\x02\x01\x00"),
            (127, b"\x02\x01\x7f"),
            (128, b"\x02\x02\x00\x80"),
            (255, b"\x02\x02\x00\xff"),
            (256, b"\x02\x02\x01\x00"),
            (-1, b"\x02\x01\xff"),
            (-128, b"\x02\x01\x80"),
            (-129, b"\x02\x02\xff\x7f"),
        ]);
    }

    #[test]
    fn test_write_u64() {
        assert_writes::<u64>(&[(
            12356915591483590945,
            b"\x02\x09\x00\xab\x7c\x95\x42\xbd\xdd\x89\x21",
        )]);
    }

    #[test]
    fn test_write_i32() {
        assert_writes::<i32>(&[
            (0, b"\x02\x01\x00"),
            (127, b"\x02\x01\x7f"),
            (128, b"\x02\x02\x00\x80"),
            (255, b"\x02\x02\x00\xff"),
            (256, b"\x02\x02\x01\x00"),
            (-1, b"\x02\x01\xff"),
            (-128, b"\x02\x01\x80"),
            (-129, b"\x02\x02\xff\x7f"),
        ]);
    }

    #[test]
    fn test_write_u16() {
        assert_writes::<u16>(&[
            (0, b"\x02\x01\x00"),
            (1, b"\x02\x01\x01"),
            (256, b"\x02\x02\x01\x00"),
            (65535, b"\x02\x03\x00\xff\xff"),
        ]);
    }

    #[test]
    fn test_write_i16() {
        assert_writes::<i16>(&[
            (0, b"\x02\x01\x00"),
            (1, b"\x02\x01\x01"),
            (-256, b"\x02\x02\xff\x00"),
            (-1, b"\x02\x01\xff"),
            (-32768, b"\x02\x02\x80\x00"),
            (32767, b"\x02\x02\x7f\xff"),
        ]);
    }

    #[test]
    fn test_write_u8() {
        assert_writes::<u8>(&[
            (0, b"\x02\x01\x00"),
            (127, b"\x02\x01\x7f"),
            (128, b"\x02\x02\x00\x80"),
        ]);
    }

    #[test]
    fn test_write_i8() {
        assert_writes::<i8>(&[
            (0, b"\x02\x01\x00"),
            (127, b"\x02\x01\x7f"),
            (-1, b"\x02\x01\xff"),
            (-128, b"\x02\x01\x80"),
        ]);
    }

    #[test]
    fn test_write_biguint() {
        assert_writes::<BigUint<'_>>(&[
            (BigUint::new(b"\x00\xff").unwrap(), b"\x02\x02\x00\xff"),
            (
                BigUint::new(b"\x00\xff\xff\xff\xff\xff\xff\xff\xff\xff\xff\xff\xff").unwrap(),
                b"\x02\x0d\x00\xff\xff\xff\xff\xff\xff\xff\xff\xff\xff\xff\xff",
            ),
        ]);
    }

    #[test]
    fn test_write_ownedbiguint() {
        assert_writes::<OwnedBigUint>(&[
            (
                OwnedBigUint::new(b"\x00\xff".to_vec()).unwrap(),
                b"\x02\x02\x00\xff",
            ),
            (
                OwnedBigUint::new(b"\x00\xff\xff\xff\xff\xff\xff\xff\xff\xff\xff\xff\xff".to_vec())
                    .unwrap(),
                b"\x02\x0d\x00\xff\xff\xff\xff\xff\xff\xff\xff\xff\xff\xff\xff",
            ),
        ]);
    }

    #[test]
    fn test_write_bigint() {
        assert_writes::<BigInt<'_>>(&[
            (BigInt::new(b"\xff").unwrap(), b"\x02\x01\xff"),
            (
                BigInt::new(b"\xff\x7f\xff\xff\xff\xff\xff\xff\xff\xff\xff\xff").unwrap(),
                b"\x02\x0c\xff\x7f\xff\xff\xff\xff\xff\xff\xff\xff\xff\xff",
            ),
        ]);
    }

    #[test]
    fn test_write_ownedbigint() {
        assert_writes::<OwnedBigInt>(&[
            (OwnedBigInt::new(b"\xff".to_vec()).unwrap(), b"\x02\x01\xff"),
            (
                OwnedBigInt::new(b"\xff\x7f\xff\xff\xff\xff\xff\xff\xff\xff\xff\xff".to_vec())
                    .unwrap(),
                b"\x02\x0c\xff\x7f\xff\xff\xff\xff\xff\xff\xff\xff\xff\xff",
            ),
        ]);
    }

    #[test]
    fn test_write_object_identifier() {
        assert_writes::<ObjectIdentifier>(&[
            (
                ObjectIdentifier::from_string("1.2.840.113549").unwrap(),
                b"\x06\x06\x2a\x86\x48\x86\xf7\x0d",
            ),
            (
                ObjectIdentifier::from_string("1.2.3.4").unwrap(),
                b"\x06\x03\x2a\x03\x04",
            ),
            (
                ObjectIdentifier::from_string("1.2.840.133549.1.1.5").unwrap(),
                b"\x06\x09\x2a\x86\x48\x88\x93\x2d\x01\x01\x05",
            ),
            (
                ObjectIdentifier::from_string("2.100.3").unwrap(),
                b"\x06\x03\x81\x34\x03",
            ),
            (
                ObjectIdentifier::from_string("2.4.0").unwrap(),
                b"\x06\x02\x54\x00",
            ),
        ]);
    }

    #[test]
    fn test_write_bit_string() {
        assert_writes::<BitString<'_>>(&[
            (BitString::new(b"", 0).unwrap(), b"\x03\x01\x00"),
            (BitString::new(b"\x80", 7).unwrap(), b"\x03\x02\x07\x80"),
            (
                BitString::new(b"\x81\xf0", 4).unwrap(),
                b"\x03\x03\x04\x81\xf0",
            ),
        ]);

        assert_writes::<OwnedBitString>(&[
            (OwnedBitString::new(vec![], 0).unwrap(), b"\x03\x01\x00"),
            (
                OwnedBitString::new(vec![0x80], 7).unwrap(),
                b"\x03\x02\x07\x80",
            ),
            (
                OwnedBitString::new(vec![0x81, 0xf0], 4).unwrap(),
                b"\x03\x03\x04\x81\xf0",
            ),
        ]);
    }

    #[test]
    fn test_write_utctime() {
        assert_writes::<UtcTime>(&[
            (
                UtcTime::new(DateTime::new(1991, 5, 6, 23, 45, 40).unwrap()).unwrap(),
                b"\x17\x0d910506234540Z",
            ),
            (
                UtcTime::new(DateTime::new(1970, 1, 1, 0, 0, 0).unwrap()).unwrap(),
                b"\x17\x0d700101000000Z",
            ),
            (
                UtcTime::new(DateTime::new(2009, 11, 15, 22, 56, 16).unwrap()).unwrap(),
                b"\x17\x0d091115225616Z",
            ),
        ]);
    }

    #[test]
    fn test_write_x509_generalizedtime() {
        assert_writes(&[
            (
                X509GeneralizedTime::new(DateTime::new(1991, 5, 6, 23, 45, 40).unwrap()).unwrap(),
                b"\x18\x0f19910506234540Z",
            ),
            (
                X509GeneralizedTime::new(DateTime::new(1970, 1, 1, 0, 0, 0).unwrap()).unwrap(),
                b"\x18\x0f19700101000000Z",
            ),
            (
                X509GeneralizedTime::new(DateTime::new(2009, 11, 15, 22, 56, 16).unwrap()).unwrap(),
                b"\x18\x0f20091115225616Z",
            ),
        ]);
    }

    #[test]
    fn test_write_generalizedtime_fractional() {
        assert_writes(&[
            (
                GeneralizedTimeFractional::new(
                    DateTime::new(1991, 5, 6, 23, 45, 40).unwrap(),
                    Some(1_234),
                )
                .unwrap(),
                b"\x18\x1919910506234540.000001234Z",
            ),
            (
                GeneralizedTimeFractional::new(
                    DateTime::new(1991, 5, 6, 23, 45, 40).unwrap(),
                    Some(1),
                )
                .unwrap(),
                b"\x18\x1919910506234540.000000001Z",
            ),
            (
                GeneralizedTimeFractional::new(DateTime::new(1970, 1, 1, 0, 0, 0).unwrap(), None)
                    .unwrap(),
                b"\x18\x0f19700101000000Z",
            ),
            (
                GeneralizedTimeFractional::new(
                    DateTime::new(2009, 11, 15, 22, 56, 16).unwrap(),
                    Some(100_000_000),
                )
                .unwrap(),
                b"\x18\x1120091115225616.1Z",
            ),
            (
                GeneralizedTimeFractional::new(
                    DateTime::new(2009, 11, 15, 22, 56, 16).unwrap(),
                    Some(999_999_999),
                )
                .unwrap(),
                b"\x18\x1920091115225616.999999999Z",
            ),
        ]);
    }

    #[test]
    fn test_write_enumerated() {
        assert_writes::<Enumerated>(&[
            (Enumerated::new(0), b"\x0a\x01\x00"),
            (Enumerated::new(12), b"\x0a\x01\x0c"),
        ]);
    }

    #[test]
    fn test_write_sequence() {
        assert_eq!(
            write(|w| {
                w.write_element(&SequenceWriter::new(&|w: &mut Writer<'_>| {
                    w.write_element(&())
                }))
            })
            .unwrap(),
            b"\x30\x02\x05\x00"
        );
        assert_eq!(
            write(|w| {
                w.write_element(&SequenceWriter::new(&|w: &mut Writer<'_>| {
                    w.write_element(&true)
                }))
            })
            .unwrap(),
            b"\x30\x03\x01\x01\xff"
        );

        assert_writes(&[(
            parse_single::<Sequence<'_>>(b"\x30\x06\x01\x01\xff\x02\x01\x06").unwrap(),
            b"\x30\x06\x01\x01\xff\x02\x01\x06",
        )]);
    }

    #[test]
    fn test_write_sequence_of() {
        assert_writes::<SequenceOfWriter<'_, u8, &[u8]>>(&[
            (SequenceOfWriter::new(&[]), b"\x30\x00"),
            (
                SequenceOfWriter::new(&[1u8, 2, 3]),
                b"\x30\x09\x02\x01\x01\x02\x01\x02\x02\x01\x03",
            ),
        ]);
        assert_writes::<SequenceOfWriter<'_, u8, Vec<u8>>>(&[
            (SequenceOfWriter::new(vec![]), b"\x30\x00"),
            (
                SequenceOfWriter::new(vec![1u8, 2, 3]),
                b"\x30\x09\x02\x01\x01\x02\x01\x02\x02\x01\x03",
            ),
        ]);
        assert_writes::<SequenceOfWriter<'_, SequenceWriter<'_>, &[SequenceWriter<'_>]>>(&[
            (SequenceOfWriter::new(&[]), b"\x30\x00"),
            (
                SequenceOfWriter::new(&[SequenceWriter::new(&|_w| Ok(()))]),
                b"\x30\x02\x30\x00",
            ),
            (
                SequenceOfWriter::new(&[SequenceWriter::new(&|w: &mut Writer<'_>| {
                    w.write_element(&1u64)
                })]),
                b"\x30\x05\x30\x03\x02\x01\x01",
            ),
        ]);

        assert_writes(&[(
            parse_single::<SequenceOf<'_, u64>>(b"\x30\x06\x02\x01\x05\x02\x01\x07").unwrap(),
            b"\x30\x06\x02\x01\x05\x02\x01\x07",
        )]);
    }

    #[test]
    fn test_write_set_of() {
        assert_writes::<SetOfWriter<'_, u8, &[u8]>>(&[
            (SetOfWriter::new(&[]), b"\x31\x00"),
            (SetOfWriter::new(&[1u8]), b"\x31\x03\x02\x01\x01"),
            (
                SetOfWriter::new(&[1, 2, 3]),
                b"\x31\x09\x02\x01\x01\x02\x01\x02\x02\x01\x03",
            ),
            (
                SetOfWriter::new(&[3, 2, 1]),
                b"\x31\x09\x02\x01\x01\x02\x01\x02\x02\x01\x03",
            ),
        ]);
        assert_writes(&[
            (SetOfWriter::new(vec![]), b"\x31\x00"),
            (SetOfWriter::new(vec![1u8]), b"\x31\x03\x02\x01\x01"),
            (
                SetOfWriter::new(vec![1, 2, 3]),
                b"\x31\x09\x02\x01\x01\x02\x01\x02\x02\x01\x03",
            ),
            (
                SetOfWriter::new(vec![3, 2, 1]),
                b"\x31\x09\x02\x01\x01\x02\x01\x02\x02\x01\x03",
            ),
        ]);

        assert_writes(&[(
            parse_single::<SetOf<'_, u64>>(b"\x31\x06\x02\x01\x05\x02\x01\x07").unwrap(),
            b"\x31\x06\x02\x01\x05\x02\x01\x07",
        )]);
    }

    #[test]
    fn test_write_implicit() {
        assert_writes::<Implicit<bool, 2>>(&[
            (Implicit::new(true), b"\x82\x01\xff"),
            (Implicit::new(false), b"\x82\x01\x00"),
        ]);

        assert_eq!(
            write(|w| { w.write_optional_implicit_element(&Some(true), 2) }).unwrap(),
            b"\x82\x01\xff"
        );
        assert_eq!(
            write(|w| { w.write_optional_explicit_element::<u8>(&None, 2) }).unwrap(),
            b""
        );

        assert_eq!(
            write(|w| {
                w.write_optional_implicit_element(&Some(SequenceWriter::new(&|_w| Ok(()))), 2)
            })
            .unwrap(),
            b"\xa2\x00"
        );
        assert_eq!(
            write(|w| { w.write_optional_explicit_element::<SequenceWriter<'_>>(&None, 2) })
                .unwrap(),
            b""
        );

        assert_eq!(
            write(|w| { w.write_implicit_element(&true, 2) }).unwrap(),
            b"\x82\x01\xff"
        );

        assert_eq!(
            write(|w| { w.write_implicit_element(&SequenceWriter::new(&|_w| { Ok(()) }), 2) })
                .unwrap(),
            b"\xa2\x00"
        );
    }

    #[test]
    fn test_write_explicit() {
        assert_writes::<Explicit<bool, 2>>(&[
            (Explicit::new(true), b"\xa2\x03\x01\x01\xff"),
            (Explicit::new(false), b"\xa2\x03\x01\x01\x00"),
        ]);

        assert_eq!(
            write(|w| { w.write_optional_explicit_element(&Some(true), 2) }).unwrap(),
            b"\xa2\x03\x01\x01\xff"
        );
        assert_eq!(
            write(|w| { w.write_optional_explicit_element::<u8>(&None, 2) }).unwrap(),
            b""
        );

        assert_eq!(
            write(|w| { w.write_explicit_element(&true, 2) }).unwrap(),
            b"\xa2\x03\x01\x01\xff"
        );
    }

    #[test]
    fn test_write_option() {
        assert_writes::<Option<bool>>(&[
            (Some(true), b"\x01\x01\xff"),
            (Some(false), b"\x01\x01\x00"),
            (None, b""),
        ]);
    }

    #[test]
    fn test_write_choice() {
        assert_writes::<Choice1<bool>>(&[(Choice1::ChoiceA(true), b"\x01\x01\xff")]);

        assert_writes::<Choice2<bool, i64>>(&[
            (Choice2::ChoiceA(true), b"\x01\x01\xff"),
            (Choice2::ChoiceB(18), b"\x02\x01\x12"),
        ]);

        assert_writes::<Choice3<bool, i64, ()>>(&[
            (Choice3::ChoiceA(true), b"\x01\x01\xff"),
            (Choice3::ChoiceB(18), b"\x02\x01\x12"),
            (Choice3::ChoiceC(()), b"\x05\x00"),
        ]);
    }

    #[test]
    fn test_write_tlv() {
        assert_writes(&[
            (
                parse_single::<Tlv<'_>>(b"\x01\x01\x00").unwrap(),
                b"\x01\x01\x00",
            ),
            (
                parse_single::<Tlv<'_>>(b"\x1f\x81\x80\x01\x00").unwrap(),
                b"\x1f\x81\x80\x01\x00",
            ),
            (
                parse_single::<Tlv<'_>>(b"\x1f\x1f\x00").unwrap(),
                b"\x1f\x1f\x00",
            ),
        ]);
    }

    #[test]
    fn test_write_box() {
        assert_writes(&[
            (Box::new(12u8), b"\x02\x01\x0c"),
            (Box::new(0), b"\x02\x01\x00"),
        ]);
    }

    #[test]
    fn test_write_error_display() {
        use alloc::string::ToString;
        assert_eq!(&WriteError::AllocationError.to_string(), "allocation error");
    }
}<|MERGE_RESOLUTION|>--- conflicted
+++ resolved
@@ -216,17 +216,10 @@
     use crate::types::Asn1Writable;
     use crate::{
         parse_single, BMPString, BigInt, BigUint, BitString, Choice1, Choice2, Choice3, DateTime,
-<<<<<<< HEAD
-        Enumerated, Explicit, GeneralizedTime, GeneralizedTimeFractional, IA5String, Implicit,
-        ObjectIdentifier, OctetStringEncoded, OwnedBigInt, OwnedBigUint, OwnedBitString,
-        PrintableString, Sequence, SequenceOf, SequenceOfWriter, SequenceWriter, SetOf,
-        SetOfWriter, Tlv, UniversalString, UtcTime, Utf8String, VisibleString, WriteError,
-=======
-        Enumerated, Explicit, IA5String, Implicit, ObjectIdentifier, OctetStringEncoded,
+        Enumerated, Explicit, GeneralizedTime, IA5String, Implicit, ObjectIdentifier, OctetStringEncoded,
         OwnedBigInt, OwnedBigUint, OwnedBitString, PrintableString, Sequence, SequenceOf,
         SequenceOfWriter, SequenceWriter, SetOf, SetOfWriter, Tlv, UniversalString, UtcTime,
         Utf8String, VisibleString, WriteError, X509GeneralizedTime,
->>>>>>> 816ce5c9
     };
     #[cfg(not(feature = "std"))]
     use alloc::vec::Vec;
@@ -578,10 +571,10 @@
     }
 
     #[test]
-    fn test_write_generalizedtime_fractional() {
+    fn test_write_generalizedtime() {
         assert_writes(&[
             (
-                GeneralizedTimeFractional::new(
+                GeneralizedTime::new(
                     DateTime::new(1991, 5, 6, 23, 45, 40).unwrap(),
                     Some(1_234),
                 )
@@ -589,7 +582,7 @@
                 b"\x18\x1919910506234540.000001234Z",
             ),
             (
-                GeneralizedTimeFractional::new(
+                GeneralizedTime::new(
                     DateTime::new(1991, 5, 6, 23, 45, 40).unwrap(),
                     Some(1),
                 )
@@ -597,12 +590,12 @@
                 b"\x18\x1919910506234540.000000001Z",
             ),
             (
-                GeneralizedTimeFractional::new(DateTime::new(1970, 1, 1, 0, 0, 0).unwrap(), None)
+                GeneralizedTime::new(DateTime::new(1970, 1, 1, 0, 0, 0).unwrap(), None)
                     .unwrap(),
                 b"\x18\x0f19700101000000Z",
             ),
             (
-                GeneralizedTimeFractional::new(
+                GeneralizedTime::new(
                     DateTime::new(2009, 11, 15, 22, 56, 16).unwrap(),
                     Some(100_000_000),
                 )
@@ -610,7 +603,7 @@
                 b"\x18\x1120091115225616.1Z",
             ),
             (
-                GeneralizedTimeFractional::new(
+                GeneralizedTime::new(
                     DateTime::new(2009, 11, 15, 22, 56, 16).unwrap(),
                     Some(999_999_999),
                 )
