use std::{convert};
use std::io::{BufRead, Cursor};

use byteorder::{self, ReadBytesExt};

<<<<<<< HEAD
use chrono::{DateTime, UTC, TimeZone, Timelike};

use utils::{Integer, ObjectIdentifier};
=======
use utils::{BitString, Integer, ObjectIdentifier};
>>>>>>> 0b189da4


#[derive(Debug, PartialEq, Eq)]
pub enum DeserializationError {
    UnexpectedTag,
    ShortData,
    ExtraData,
    IntegerOverflow,
    InvalidValue,
}

impl convert::From<byteorder::Error> for DeserializationError {
    fn from(e: byteorder::Error) -> DeserializationError {
        return match e {
            byteorder::Error::UnexpectedEOF => DeserializationError::ShortData,
            _ => panic!("Unexpected error!"),
        }
    }
}

pub type DeserializationResult<T> = Result<T, DeserializationError>;

fn _read_base128_int(reader: &mut Cursor<&[u8]>) -> DeserializationResult<u32> {
    let mut ret = 0u32;
    for _ in 0..4 {
        let b = try!(reader.read_u8());
        ret <<= 7;
        ret |= (b & 0x7f) as u32;
        if b & 0x80 == 0 {
            return Ok(ret);
        }
    }
    return Err(DeserializationError::InvalidValue);
}

<<<<<<< HEAD
fn _is_leap_second(d: DateTime<UTC>) -> bool {
    // Chrono represents leap seconds as `d.second() == 59 && d.nanosecond() == 1000000`. There's
    // no other way to have `d.nanosecond() >= 1000000` so we check for that.
    return d.nanosecond() >= 1000000;
}

pub struct Deserializer {
    reader: Cursor<Vec<u8>>,
=======
pub struct Deserializer<'a> {
    reader: Cursor<&'a [u8]>,
>>>>>>> 0b189da4
}

impl<'a> Deserializer<'a> {
    pub fn new(data: &[u8]) -> Deserializer {
        return Deserializer{
            reader: Cursor::new(data),
        }
    }

    fn _read_length(&mut self) -> DeserializationResult<usize> {
        let b = try!(self.reader.read_u8());
        if b & 0x80 == 0 {
            return Ok((b & 0x7f) as usize);
        }
        let num_bytes = b & 0x7f;
        // Indefinite lengths are not valid DER.
        if num_bytes == 0 {
            return Err(DeserializationError::InvalidValue);
        }
        let mut length = 0;
        for _ in 0..num_bytes {
            let b = try!(self.reader.read_u8());
            // Handle overflows
            if length > (usize::max_value() >> 8) {
                return Err(DeserializationError::IntegerOverflow);
            }
            length <<= 8;
            length |= b as usize;
            // Disallow leading 0s.
            if length == 0 {
                return Err(DeserializationError::InvalidValue);
            }
        }
        // Do not allow values <127 to be encoded using the long form
        if length < 128 {
            return Err(DeserializationError::InvalidValue);
        }
        return Ok(length);
    }

    fn _read_with_tag<T, F>(&mut self, expected_tag: u8, body: F) -> DeserializationResult<T>
            where F: Fn(&[u8]) -> DeserializationResult<T> {
        let tag = try!(self.reader.read_u8());
        // TODO: only some of the bits in the first byte are for the tag
        if tag != expected_tag {
            return Err(DeserializationError::UnexpectedTag);
        }
        let length = try!(self._read_length());

        let result = {
            let buf = self.reader.fill_buf().unwrap();
            if buf.len() < length {
                return Err(DeserializationError::ShortData);
            }
            body(&buf[..length])
        };

        self.reader.consume(length);
        return result;
    }

    pub fn finish(self) -> DeserializationResult<()> {
        if self.reader.position() as usize != self.reader.get_ref().len() {
            return Err(DeserializationError::ExtraData);
        }
        return Ok(());
    }

    pub fn read_bool(&mut self) -> DeserializationResult<bool> {
        return self._read_with_tag(1, |data| {
            if data == b"\x00" {
                return Ok(false);
            } else if data == b"\xff" {
                return Ok(true)
            } else {
                return Err(DeserializationError::InvalidValue);
            }
        });
    }

    pub fn read_int<T>(&mut self) -> DeserializationResult<T> where T: Integer {
        return self._read_with_tag(2, |data| {
            if data.len() > 1 {
                match (data[0], data[1] & 0x80) {
                    (0xff, 0x80) | (0x00, 0x00) => return Err(DeserializationError::InvalidValue),
                    _ => {},
                }
            }
            return T::decode(data);
        });
    }

    pub fn read_octet_string(&mut self) -> DeserializationResult<Vec<u8>> {
        return self._read_with_tag(4, |data| {
            return Ok(data.to_owned());
        });
    }

    pub fn read_bit_string(&mut self) -> DeserializationResult<BitString> {
        return self._read_with_tag(3, |data| {
            let padding_bits = match data.get(0) {
                Some(&bits) => bits,
                None => return Err(DeserializationError::InvalidValue),
            };

            if padding_bits > 7 || (data.len() == 1 && padding_bits > 0) {
                return Err(DeserializationError::InvalidValue);
            }

            return BitString::new(
                data[1..].to_vec(),
                (data.len() - 1) * 8 - (padding_bits as usize),
            ).ok_or(DeserializationError::InvalidValue);
        });
    }

    pub fn read_object_identifier(&mut self) -> DeserializationResult<ObjectIdentifier> {
        return self._read_with_tag(6, |data| {
            if data.is_empty() {
                return Err(DeserializationError::InvalidValue);
            }
            let mut reader = Cursor::new(data);
            let mut s = vec![];
            let v = try!(_read_base128_int(&mut reader));

            if v < 80 {
                s.push(v / 40);
                s.push(v % 40);
            } else {
                s.push(2);
                s.push(v - 80);
            }

            while (reader.position() as usize) < reader.get_ref().len() {
                s.push(try!(_read_base128_int(&mut reader)));
            }

            return Ok(ObjectIdentifier::new(s).unwrap());
        });
    }

    pub fn read_utctime(&mut self) -> DeserializationResult<DateTime<UTC>> {
        return self._read_with_tag(23, |data| {
            let s = match String::from_utf8(data) {
                Ok(s) => s,
                Err(_) => return Err(DeserializationError::InvalidValue),
            };
            match UTC.datetime_from_str(&s, "%y%m%d%H%M%SZ") {
                Ok(d) => {
                    // Chrono allows leap seconds, but ASN.1 does not.
                    if _is_leap_second(d) {
                        return Err(DeserializationError::InvalidValue);
                    } else {
                        return Ok(d)
                    }
                },
                Err(_) => return Err(DeserializationError::InvalidValue),
            };
        });
    }

    pub fn read_sequence<F, T>(&mut self, v: F) -> DeserializationResult<T>
            where F: Fn(&mut Deserializer) -> DeserializationResult<T> {
        return self._read_with_tag(48, |data| {
            return from_vec(data, &v);
        });
    }
}

pub fn from_vec<F, T>(data: &[u8], f: F) -> DeserializationResult<T>
        where F: Fn(&mut Deserializer) -> DeserializationResult<T> {
    let mut deserializer = Deserializer::new(data);
    let result = try!(f(&mut deserializer));
    try!(deserializer.finish());
    return Ok(result);
}

#[cfg(test)]
mod tests {
    use std::{self, fmt};

    use chrono::{TimeZone, UTC};

    use num::{BigInt, FromPrimitive, One};

    use utils::{BitString, ObjectIdentifier};
    use super::{Deserializer, DeserializationError, DeserializationResult, from_vec};

    fn assert_deserializes<T, F>(values: Vec<(DeserializationResult<T>, &[u8])>, f: F)
            where T: Eq + fmt::Debug, F: Fn(&mut Deserializer) -> DeserializationResult<T> {
        for (expected, value) in values {
            let result = from_vec(value, &f);
            assert_eq!(result, expected);
        }
    }
    #[test]
    fn test_read_extra_data() {
        assert_deserializes(vec![
            (Err(DeserializationError::ExtraData), b"\x00"),
        ], |_| {
            return Ok(());
        });
    }

    #[test]
    fn test_read_bool() {
        assert_deserializes(vec![
            (Ok(true), b"\x01\x01\xff"),
            (Ok(false), b"\x01\x01\x00"),
            (Err(DeserializationError::InvalidValue), b"\x01\x00"),
            (Err(DeserializationError::InvalidValue), b"\x01\x01\x01"),
            (Err(DeserializationError::InvalidValue), b"\x01\x02\x00\x00"),
            (Err(DeserializationError::InvalidValue), b"\x01\x02\xff\x01"),
        ], |deserializer| {
            return deserializer.read_bool();
        });
    }

    #[test]
    fn test_read_int_i64() {
        assert_deserializes(vec![
            (Ok(0), b"\x02\x01\x00"),
            (Ok(127), b"\x02\x01\x7f"),
            (Ok(128), b"\x02\x02\x00\x80"),
            (Ok(256), b"\x02\x02\x01\x00"),
            (Ok(-128), b"\x02\x01\x80"),
            (Ok(-129), b"\x02\x02\xff\x7f"),
            (Ok(-256), b"\x02\x02\xff\x00"),
            (Ok(std::i64::MAX), b"\x02\x08\x7f\xff\xff\xff\xff\xff\xff\xff"),
            (Err(DeserializationError::UnexpectedTag), b"\x03"),
            (Err(DeserializationError::ShortData), b"\x02\x02\x00"),
            (Err(DeserializationError::ShortData), b""),
            (Err(DeserializationError::ShortData), b"\x02"),
            (
                Err(DeserializationError::IntegerOverflow),
                b"\x02\x09\x02\x00\x00\x00\x00\x00\x00\x00\x00"
            ),
            (Err(DeserializationError::InvalidValue), b"\x02\x05\x00\x00\x00\x00\x01"),
            (Err(DeserializationError::InvalidValue), b"\x02\x02\xff\x80"),
            (Err(DeserializationError::InvalidValue), b"\x02\x00"),
        ], |deserializer| {
            return deserializer.read_int();
        });
    }

    #[test]
    fn test_read_int_i32() {
        assert_deserializes(vec![
            (Ok(0i32), b"\x02\x01\x00"),
            (Ok(127i32), b"\x02\x01\x7f"),
            (Ok(128i32), b"\x02\x02\x00\x80"),
            (Ok(256i32), b"\x02\x02\x01\x00"),
            (Ok(-128i32), b"\x02\x01\x80"),
            (Ok(-129i32), b"\x02\x02\xff\x7f"),
            (Ok(-256i32), b"\x02\x02\xff\x00"),
            (Ok(std::i32::MAX), b"\x02\x04\x7f\xff\xff\xff"),
            (Err(DeserializationError::IntegerOverflow), b"\x02\x05\x02\x00\x00\x00\x00"),
            (Err(DeserializationError::InvalidValue), b"\x02\x00"),
        ], |deserializer| {
            return deserializer.read_int();
        });
    }

    #[test]
    fn test_read_int_i8() {
        assert_deserializes(vec![
            (Ok(0i8), b"\x02\x01\x00"),
            (Ok(127i8), b"\x02\x01\x7f"),
            (Ok(-128i8), b"\x02\x01\x80"),
            (Err(DeserializationError::IntegerOverflow), b"\x02\x02\x02\x00"),
            (Err(DeserializationError::InvalidValue), b"\x02\x00"),
        ], |deserializer| {
            return deserializer.read_int();
        });
    }

    #[test]
    fn test_read_int_bigint() {
        assert_deserializes(vec![
            (Ok(BigInt::from_i64(0).unwrap()), b"\x02\x01\x00"),
            (Ok(BigInt::from_i64(127).unwrap()), b"\x02\x01\x7f"),
            (Ok(BigInt::from_i64(128).unwrap()), b"\x02\x02\x00\x80"),
            (Ok(BigInt::from_i64(256).unwrap()), b"\x02\x02\x01\x00"),
            (Ok(BigInt::from_i64(-128).unwrap()), b"\x02\x01\x80"),
            (Ok(BigInt::from_i64(-129).unwrap()), b"\x02\x02\xff\x7f"),
            (Ok(BigInt::from_i64(-256).unwrap()), b"\x02\x02\xff\x00"),
            (
                Ok(BigInt::from_i64(std::i64::MAX).unwrap()),
                b"\x02\x08\x7f\xff\xff\xff\xff\xff\xff\xff"
            ),
            (
                Ok(BigInt::from_i64(std::i64::MAX).unwrap() + BigInt::one()),
                b"\x02\x09\x00\x80\x00\x00\x00\x00\x00\x00\x00"
            ),
            (Err(DeserializationError::InvalidValue), b"\x02\x00"),
        ], |deserializer| {
            return deserializer.read_int();
        });
    }

    #[test]
    fn test_read_octet_string() {
        assert_deserializes(vec![
            (Ok(b"".to_vec()), b"\x04\x00"),
            (Ok(b"\x01\x02\x03".to_vec()), b"\x04\x03\x01\x02\x03"),
            (
                Ok(b"aaaaaaaaaaaaaaaaaaaaaaaaaaaaaaaaaaaaaaaaaaaaaaaaaaaaaaaaaaaaaaaaaaaaaaaaaaaaaaaaaaaaaaaaaaaaaaaaaaaaaaaaaaaaaaaaaaaaaaaaaaaaaaaaa".to_vec()),
                b"\x04\x81\x81aaaaaaaaaaaaaaaaaaaaaaaaaaaaaaaaaaaaaaaaaaaaaaaaaaaaaaaaaaaaaaaaaaaaaaaaaaaaaaaaaaaaaaaaaaaaaaaaaaaaaaaaaaaaaaaaaaaaaaaaaaaaaaaaa"
            ),
            (Err(DeserializationError::InvalidValue), b"\x04\x80"),
            (Err(DeserializationError::InvalidValue), b"\x04\x81\x00"),
            (Err(DeserializationError::InvalidValue), b"\x04\x81\x01\x09"),
            (
                Err(DeserializationError::IntegerOverflow),
                b"\x04\x89\x01\x01\x01\x01\x01\x01\x01\x01\x01"
            ),
            (Err(DeserializationError::ShortData), b"\x04\x03\x01\x02"),
            (Err(DeserializationError::ShortData), b"\x04\x86\xff\xff\xff\xff\xff\xff"),
        ], |deserializer| {
            return deserializer.read_octet_string();
        });
    }

    #[test]
    fn test_read_bit_string() {
        assert_deserializes(vec![
            (Ok(BitString::new(b"".to_vec(), 0).unwrap()), b"\x03\x01\x00"),
            (Ok(BitString::new(b"\x00".to_vec(), 1).unwrap()), b"\x03\x02\x07\x00"),
            (Ok(BitString::new(b"\x80".to_vec(), 1).unwrap()), b"\x03\x02\x07\x80"),
            (Ok(BitString::new(b"\x81\xf0".to_vec(), 12).unwrap()), b"\x03\x03\x04\x81\xf0"),
            (Err(DeserializationError::InvalidValue), b"\x03\x00"),
            (Err(DeserializationError::InvalidValue), b"\x03\x02\x07\x01"),
            (Err(DeserializationError::InvalidValue), b"\x03\x02\x07\x40"),
            (Err(DeserializationError::InvalidValue), b"\x03\x02\x08\x00"),
        ], |deserializer| {
            return deserializer.read_bit_string();
        })
    }

    #[test]
    fn test_read_object_identifier() {
        assert_deserializes(vec![
            (Ok(ObjectIdentifier::new(vec![2, 5]).unwrap()), b"\x06\x01\x55"),
            (Ok(ObjectIdentifier::new(vec![2, 5, 2]).unwrap()), b"\x06\x02\x55\x02"),
            (
                Ok(ObjectIdentifier::new(vec![1, 2, 840, 113549]).unwrap()),
                b"\x06\x06\x2a\x86\x48\x86\xf7\x0d"
            ),
            (Ok(ObjectIdentifier::new(vec![1, 2, 3, 4]).unwrap()), b"\x06\x03\x2a\x03\x04"),
            (
                Ok(ObjectIdentifier::new(vec![1, 2, 840, 133549, 1, 1, 5]).unwrap()),
                b"\x06\x09\x2a\x86\x48\x88\x93\x2d\x01\x01\x05",
            ),
            (Ok(ObjectIdentifier::new(vec![2, 100, 3]).unwrap()), b"\x06\x03\x81\x34\x03"),
            (Err(DeserializationError::InvalidValue), b"\x06\x00"),
            (Err(DeserializationError::InvalidValue), b"\x06\x07\x55\x02\xc0\x80\x80\x80\x80"),
            (Err(DeserializationError::ShortData), b"\x06\x02\x2a\x86"),
        ], |deserializer| {
            return deserializer.read_object_identifier();
        });
    }

    #[test]
    fn test_read_utctime() {
        assert_deserializes(vec![
            (
                Ok(UTC.ymd(1991, 5, 6).and_hms(23, 45, 40)),
                b"\x17\x0d\x39\x31\x30\x35\x30\x36\x32\x33\x34\x35\x34\x30\x5a".to_vec(),
            ),
            (
                Ok(UTC.timestamp(0, 0)),
                b"\x17\x0d\x37\x30\x30\x31\x30\x31\x30\x30\x30\x30\x30\x30\x5a".to_vec(),
            ),
            (
                Ok(UTC.timestamp(1258325776, 0)),
                b"\x17\x0d\x30\x39\x31\x31\x31\x35\x32\x32\x35\x36\x31\x36\x5a".to_vec(),
            ),
            (Err(DeserializationError::InvalidValue), b"\x17\x01\xff".to_vec()),
            // TODO: format the bytes as hex for consistency
            (Err(DeserializationError::InvalidValue), b"\x17\x0da10506234540Z".to_vec()),
            (Err(DeserializationError::InvalidValue), b"\x17\x0d91a506234540Z".to_vec()),
            (Err(DeserializationError::InvalidValue), b"\x17\x0d9105a6234540Z".to_vec()),
            (Err(DeserializationError::InvalidValue), b"\x17\x0d910506a34540Z".to_vec()),
            (Err(DeserializationError::InvalidValue), b"\x17\x0d910506334a40Z".to_vec()),
            (Err(DeserializationError::InvalidValue), b"\x17\x0d91050633444aZ".to_vec()),
            (Err(DeserializationError::InvalidValue), b"\x17\x0d910506334461Z".to_vec()),
            (Err(DeserializationError::InvalidValue), b"\x17\x0e910506334400Za".to_vec()),
            (Err(DeserializationError::InvalidValue), b"\x17\x0d000100000000Z".to_vec()),
            (Err(DeserializationError::InvalidValue), b"\x17\x0d101302030405Z".to_vec()),
            (Err(DeserializationError::InvalidValue), b"\x17\x0d100002030405Z".to_vec()),
            (Err(DeserializationError::InvalidValue), b"\x17\x0d100100030405Z".to_vec()),
            (Err(DeserializationError::InvalidValue), b"\x17\x0d100132030405Z".to_vec()),
            (Err(DeserializationError::InvalidValue), b"\x17\x0d100231030405Z".to_vec()),
            (Err(DeserializationError::InvalidValue), b"\x17\x0d100102240405Z".to_vec()),
            (Err(DeserializationError::InvalidValue), b"\x17\x0d100102036005Z".to_vec()),
            (Err(DeserializationError::InvalidValue), b"\x17\x0d100102030460Z".to_vec()),
            (Err(DeserializationError::InvalidValue), b"\x17\x0e-100102030410Z".to_vec()),
            (Err(DeserializationError::InvalidValue), b"\x17\x0e10-0102030410Z".to_vec()),
            (Err(DeserializationError::InvalidValue), b"\x17\x0e10-0002030410Z".to_vec()),
            (Err(DeserializationError::InvalidValue), b"\x17\x0e1001-02030410Z".to_vec()),
            (Err(DeserializationError::InvalidValue), b"\x17\x0e100102-030410Z".to_vec()),
            (Err(DeserializationError::InvalidValue), b"\x17\x0e10010203-0410Z".to_vec()),
            (Err(DeserializationError::InvalidValue), b"\x17\x0e1001020304-10Z".to_vec()),
        ], |deserializer| {
            return deserializer.read_utctime();
        });
    }

    #[test]
    fn test_read_sequence() {
        assert_deserializes(vec![
            (Ok((1, 2)), b"\x30\x06\x02\x01\x01\x02\x01\x02"),
            (Err(DeserializationError::ShortData), b"\x30\x03\x02\x01\x01"),
            (Err(DeserializationError::ExtraData), b"\x30\x07\x02\x01\x01\x02\x01\x02\x00"),
        ], |deserializer| {
            return deserializer.read_sequence(|deserializer| {
                return Ok((
                    try!(deserializer.read_int()),
                    try!(deserializer.read_int())
                ));
            });
        });
    }
}<|MERGE_RESOLUTION|>--- conflicted
+++ resolved
@@ -3,13 +3,9 @@
 
 use byteorder::{self, ReadBytesExt};
 
-<<<<<<< HEAD
 use chrono::{DateTime, UTC, TimeZone, Timelike};
 
-use utils::{Integer, ObjectIdentifier};
-=======
 use utils::{BitString, Integer, ObjectIdentifier};
->>>>>>> 0b189da4
 
 
 #[derive(Debug, PartialEq, Eq)]
@@ -45,19 +41,15 @@
     return Err(DeserializationError::InvalidValue);
 }
 
-<<<<<<< HEAD
+
 fn _is_leap_second(d: DateTime<UTC>) -> bool {
     // Chrono represents leap seconds as `d.second() == 59 && d.nanosecond() == 1000000`. There's
     // no other way to have `d.nanosecond() >= 1000000` so we check for that.
     return d.nanosecond() >= 1000000;
 }
 
-pub struct Deserializer {
-    reader: Cursor<Vec<u8>>,
-=======
 pub struct Deserializer<'a> {
     reader: Cursor<&'a [u8]>,
->>>>>>> 0b189da4
 }
 
 impl<'a> Deserializer<'a> {
